--- conflicted
+++ resolved
@@ -1,15 +1,8 @@
-<<<<<<< HEAD
-import { nanoid } from "nanoid";
-import { checkForCitation } from "../citation/index.js";
-import { checkForCodeMeta } from "../codemeta/index.js";
-import { checkForLicense } from "../license/index.js";
-=======
 import { createId } from "../tools/index.js";
 import { checkForCitation } from "../citation/index.js";
 import { checkForCodeMeta } from "../codemeta/index.js";
 import { checkForLicense } from "../license/index.js";
 import { gatherMetadata } from "../metadata/index.js";
->>>>>>> 31d90d3c
 
 const GITHUB_APP_NAME = process.env.GITHUB_APP_NAME;
 const CODEFAIR_DOMAIN = process.env.CODEFAIR_APP_DOMAIN;
