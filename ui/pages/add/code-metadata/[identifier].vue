<script setup lang="ts">
import type { FormInst, FormRules } from "naive-ui";
import codeMetadataJSON from "@/assets/data/codeMetadata.json";

definePageMeta({
  middleware: ["protected"],
});

const route = useRoute();

const formRef = ref<FormInst | null>(null);
const formValue = ref<CodeMetadataRequest>({
  name: "",
  applicationCategory: "",
  authors: [
    {
      affiliation: "",
      email: "",
      familyName: "",
      givenName: "",
      roles: [
        {
          endDate: null,
          role: "",
          startDate: null,
        },
      ],
      uri: "",
    },
  ],
  codeRepository: "",
  continuousIntegration: "",
  contributors: [
    {
      affiliation: "",
      email: "",
      familyName: "",
      givenName: "",
      roles: [
        {
          endDate: null,
          role: "",
          startDate: null,
        },
      ],
      uri: "",
    },
  ],
  creationDate: null,
  currentVersion: "",
  currentVersionDownloadURL: "",
  currentVersionReleaseDate: null,
  currentVersionReleaseNotes: ".",
  description: "",
  developmentStatus: null,
  firstReleaseDate: null,
  fundingCode: "",
  fundingOrganization: "",
  isPartOf: "",
  isSourceCodeOf: "",
  issueTracker: "",
  keywords: [],
  license: null,
  operatingSystem: [],
  otherSoftwareRequirements: [],
  programmingLanguages: [],
  referencePublication: "",
  relatedLinks: [],
  reviewAspect: "",
  reviewBody: "",
  runtimePlatform: [],
  uniqueIdentifier: "",
});

const rules = ref<FormRules>({
  name: {
    message: "Please input the name of the software",
    required: true,
    trigger: "blur",
  },
  description: {
    message: "Please input the description or abstract for the software",
    required: true,
    trigger: "blur",
  },
  keywords: {
    message: "Please input at least one keyword",
    required: true,
    trigger: "blur",
    type: "array",
  },
  programmingLanguages: {
    message: "Please select at least one programming language",
    required: true,
    trigger: "blur",
    type: "array",
  },
});

const submitLoading = ref(false);

const { identifier } = route.params as { identifier: string };

const { data, error } = await useFetch(`/api/codeMetadata/${identifier}`, {
  headers: useRequestHeaders(["cookie"]),
});

if (error.value) {
  console.error("Failed to fetch code metadata details:", error.value);

  push.error({
    title: "Failed to fetch code metadata details",
    message: "Please try again later",
  });

  throw createError(error.value);
}

if (data.value) {
  formValue.value = data.value.metadata;
}

const applicationCategoryOptions =
  codeMetadataJSON.applicationCategoryOptions.map((option) => ({
    label: option,
    value: option,
  }));

const removeAuthor = (idx: number) => {
  formValue.value.authors.splice(idx, 1);
};

const removeContributor = (idx: number) => {
  formValue.value.contributors.splice(idx, 1);
};

const handleValidateClick = (e: MouseEvent) => {
  e.preventDefault();
  formRef.value?.validate((errors) => {
    if (!errors) {
      push.success({
        title: "Valid",
        message: "Form is valid",
      });
    } else {
      console.error(errors);
      push.error({
        title: "Invalid",
        message: "Form is invalid",
      });
    }
  });
};

const saveCodeMetadataDraft = (e: MouseEvent) => {
  e.preventDefault();
  formRef.value?.validate(async (errors) => {
    if (!errors) {
      const body = {
        metadata: {
          ...formValue.value,
        },
      };

      submitLoading.value = true;

      await $fetch(`/api/codeMetadata/${identifier}`, {
        body: JSON.stringify(body),
        headers: useRequestHeaders(["cookie"]),
        method: "PUT",
      })
        .then((_response) => {
          push.success({
            title: "Code metadata draft saved",
            message: "You can continue editing",
          });
        })
        .catch((error) => {
          console.error("Failed to save code metadata draft:", error);
          push.error({
            title: "Failed to save code metadata draft",
            message: "Please try again later",
          });
        })
        .finally(() => {
          submitLoading.value = false;
        });
    } else {
      console.error(errors);
      push.error({
        title: "Invalid",
        message: "Form is invalid",
      });
    }
  });
};

const pushToRepository = (e: MouseEvent) => {
  e.preventDefault();
  formRef.value?.validate(async (errors) => {
    if (!errors) {
      const body = {
        metadata: {
          ...formValue.value,
        },
      };

      submitLoading.value = true;

      // Save the code metadata via PUT request and push to the repository via POST request

      await $fetch(`/api/codeMetadata/${identifier}`, {
        body: JSON.stringify(body),
        headers: useRequestHeaders(["cookie"]),
        method: "PUT",
      })
        .then(async (_response) => {
          const notification = push.load({
            title: "Code metadata draft saved",
            message:
              "Please wait while we push the code metadata to the repository. This may take a few seconds.",
          });

          await $fetch(`/api/codeMetadata/${identifier}`, {
            headers: useRequestHeaders(["cookie"]),
            method: "POST",
          })
            .then((response) => {
              if ("prUrl" in response) {
                notification.success({
                  title: "Code metadata pushed to repository",
                  message: "Review the changes in the repository",
                });
              } else {
                console.error(
                  "Failed to push code metadata to repository:",
                  response,
                );
                notification.error({
                  title: "Failed to push code metadata to repository",
                  message: "Please try again later",
                });
              }
            })
            .catch((error) => {
              console.error(
                "Failed to push code metadata to repository:",
                error,
              );
              push.error({
                title: "Failed to push code metadata to repository",
                message: "Please try again later",
              });
            });
        })
        .catch((error) => {
          console.error("Failed to save and push code metadata:", error);
          push.error({
            title: "Failed to save and push code metadata",
            message: "Please try again later",
          });
        })
        .finally(() => {
          submitLoading.value = false;
        });
    } else {
      console.error(errors);
      push.error({
        title: "Invalid",
        message: "Form is invalid",
      });
    }
  });
};

// Event handlers for single option select picker
const handleApplicationCategoryChange = (value: string) => {
  formValue.value.applicationCategory = value;
};

const handleDevelopmentStatusChange = (value: string) => {
  formValue.value.developmentStatus = value;
};
</script>

<template>
  <main class="mx-auto mb-4 max-w-screen-xl rounded bg-white p-8 shadow-md">
    <n-form
      ref="formRef"
      :label-width="80"
      :model="formValue"
      :rules="rules"
      size="large"
    >
      <LayoutLargeForm>
        <template #info>
          <n-space vertical size="large" class="pr-6">
            <h2>Basic Information</h2>

            <p>General information the repository.</p>
          </n-space>
        </template>

        <template #form>
          <n-card class="rounded-lg bg-[#f9fafb]">
            <n-form-item label="Software Name" path="name">
              <n-input
                v-model:value="formValue.name"
                placeholder="Input Name"
              />
            </n-form-item>

            <n-form-item label="Description" path="description">
              <n-input
                v-model:value="formValue.description"
                placeholder="Input Description"
                type="textarea"
                :rows="4"
              />
            </n-form-item>

            <n-form-item label="Creation Date" path="creationDate">
              <n-date-picker
                v-model:value="formValue.creationDate"
                type="date"
              />
            </n-form-item>

            <n-form-item label="First Release Date" path="firstReleaseDate">
              <n-date-picker
                v-model:value="formValue.firstReleaseDate"
                type="date"
              />
            </n-form-item>
          </n-card>
        </template>
      </LayoutLargeForm>

      <LayoutLargeForm>
        <template #info>
          <n-space vertical size="large" class="pr-6">
            <h2>Discoverability</h2>

            <p>
              Information to help users discover the software in the repository.
            </p>
          </n-space>
        </template>

        <template #form>
          <n-card class="rounded-lg bg-[#f9fafb]">
            <n-form-item label="Unique Identifier" path="uniqueIdentifier">
              <n-input
                v-model:value="formValue.uniqueIdentifier"
                placeholder="10.60775/fairhub.1"
              />
            </n-form-item>

            <n-form-item
              label="Application Category"
              path="applicationCategory"
            >
              <n-select
                v-model:value="formValue.applicationCategory"
                placeholder="Select Category"
                :options="applicationCategoryOptions"
                @update:value="handleApplicationCategoryChange"
              />
            </n-form-item>

            <n-form-item label="Keywords" path="keywords">
              <n-dynamic-input
                v-model:value="formValue.keywords"
                placeholder="Input Related Link"
              />
            </n-form-item>

            <n-form-item label="Funding Code" path="fundingCode">
              <n-input
                v-model:value="formValue.fundingCode"
                placeholder="Input Funding Code"
              />
            </n-form-item>

            <n-form-item
              label="Funding Organization"
              path="fundingOrganization"
            >
              <n-input
                v-model:value="formValue.fundingOrganization"
                placeholder="Input Funding Organization"
              />
            </n-form-item>
          </n-card>
        </template>
      </LayoutLargeForm>

      <LayoutLargeForm>
        <template #info>
          <n-space vertical size="large" class="pr-6">
            <h2>Development Tools</h2>

            <p>
              Information about the development tools used to build the
              software.
            </p>
          </n-space>
        </template>

        <template #form>
          <n-card class="rounded-lg bg-[#f9fafb]">
            <n-form-item label="Code Repository" path="codeRepository">
              <n-input
                v-model:value="formValue.codeRepository"
                placeholder="https://github.com/fairdataihub/codefair-app"
              />
            </n-form-item>

            <n-form-item
              label="Continuous Integration"
              path="continuousIntegration"
            >
              <n-input
                v-model:value="formValue.continuousIntegration"
                placeholder="https://ci.example.com"
              />
            </n-form-item>

            <n-form-item label="Issue Tracker" path="issueTracker">
              <n-input
                v-model:value="formValue.issueTracker"
                placeholder="https://issues.example.com"
              />
            </n-form-item>

            <n-form-item label="Related Links" path="relatedLinks">
              <n-dynamic-input
                v-model:value="formValue.relatedLinks"
                placeholder="Input Related Link"
                class="hover:bg-white"
              />
            </n-form-item>
          </n-card>
        </template>
      </LayoutLargeForm>

      <LayoutLargeForm>
        <template #info>
          <n-space vertical size="large" class="pr-6">
            <h2>Run-time Environment</h2>

            <p>
              Information about the run-time environment required to run the
              software.
            </p>
          </n-space>
        </template>

        <template #form>
          <n-card class="rounded-lg bg-[#f9fafb]">
            <n-form-item
              label="Programming Language"
              path="programmingLanguage"
            >
              <n-select
                v-model:value="formValue.programmingLanguages"
                placeholder="Select Category"
                filterable
                multiple
                tag
                clearable
                :options="codeMetadataJSON.programmingLanguageOptions"
              />
            </n-form-item>

            <n-form-item label="Runtime Platform" path="runtimePlatform">
              <n-select
                v-model:value="formValue.runtimePlatform"
                placeholder="Select Category"
                filterable
                multiple
                tag
                clearable
                :options="codeMetadataJSON.runtimePlatformOptions"
              />
            </n-form-item>

            <n-form-item label="Operating System" path="operatingSystem">
              <n-select
                v-model:value="formValue.operatingSystem"
                placeholder="Select Category"
                filterable
                multiple
                tag
                clearable
                :options="codeMetadataJSON.operatingSystemOptions"
              />
            </n-form-item>

            <n-form-item
              label="Other Software Requirements"
              path="otherSoftwareRequirements"
            >
              <n-dynamic-input
                v-model:value="formValue.otherSoftwareRequirements"
                placeholder="Input Related Link"
              />
            </n-form-item>
          </n-card>
        </template>
      </LayoutLargeForm>

      <LayoutLargeForm>
        <template #info>
          <n-space vertical size="large" class="pr-6">
            <h2>Current version of the software</h2>

            <p>
              Information about the current version of the software in the
              repository.
            </p>
          </n-space>
        </template>

        <template #form>
          <n-card class="rounded-lg bg-[#f9fafb]">
            <n-form-item label="Current Version" path="currentVersion">
              <n-input
                v-model:value="formValue.currentVersion"
                placeholder="1.2.5"
              />
            </n-form-item>

            <n-form-item label="Description" path="description">
              <n-input
                v-model:value="formValue.description"
                placeholder="Input Description"
                type="textarea"
                :rows="4"
              />
            </n-form-item>

            <n-form-item
              label="Creation Version Release Date"
              path="currentVersionReleaseDate"
            >
              <n-date-picker
                v-model:value="formValue.currentVersionReleaseDate as number"
                type="date"
              />
            </n-form-item>

            <n-form-item
              label="Current Version Download URL"
              path="currentVersionDownloadURL"
            >
              <n-input
                v-model:value="formValue.currentVersionDownloadURL"
                placeholder="https://example.com/download/1.0.0"
              />
            </n-form-item>

            <n-form-item
              label="Current Version Release Notes"
              path="currentVersionReleaseNotes"
            >
              <n-input
                v-model:value="formValue.currentVersionReleaseNotes"
                placeholder="Initial stable release."
                type="textarea"
                :rows="4"
              />
            </n-form-item>
          </n-card>
        </template>
      </LayoutLargeForm>

      <LayoutLargeForm>
        <template #info>
          <n-space vertical size="large" class="pr-6">
            <h2>Funding Information</h2>

            <p>
              Information about the funding organization and code funding
              information.
            </p>
          </n-space>
        </template>

        <template #form>
          <n-card class="rounded-lg bg-[#f9fafb]">
            <n-form-item label="Development Status" path="developmentStatus">
              <n-select
                v-model:value="formValue.developmentStatus"
                placeholder="Select Category"
                :options="codeMetadataJSON.developmentStatusOptions"
                @update:value="handleDevelopmentStatusChange"
              />
            </n-form-item>

            <n-form-item label="Is Source Code Of" path="isSourceCodeOf">
              <n-input
                v-model:value="formValue.isSourceCodeOf"
                placeholder="Bigger Application"
              />
            </n-form-item>

            <n-form-item label="Is Part Of" path="isPartOf">
              <n-input
                v-model:value="formValue.isPartOf"
                placeholder="Bigger Suite"
              />
            </n-form-item>
          </n-card>
        </template>
      </LayoutLargeForm>

      <LayoutLargeForm>
        <template #info>
          <n-space vertical size="large" class="pr-6">
            <h2>Review Information</h2>

            <p>Information about the review process and the review body.</p>
          </n-space>
        </template>

        <template #form>
          <n-card class="rounded-lg bg-[#f9fafb]">
            <n-form-item
              label="Reference Publication"
              path="referencePublication"
            >
              <n-input
                v-model:value="formValue.referencePublication"
                placeholder="Doe, J. (2023). Example Project. Journal of Examples."
              />
            </n-form-item>

            <n-form-item label="Review Aspect" path="reviewAspect">
              <n-input
                v-model:value="formValue.reviewAspect"
                placeholder="Code Quality"
              />
            </n-form-item>

            <n-form-item label="Review Body" path="reviewBody">
              <n-input
                v-model:value="formValue.reviewBody"
                placeholder="This project has been thoroughly reviewed for code quality."
                type="textarea"
                :rows="4"
              />
            </n-form-item>
          </n-card>
        </template>
      </LayoutLargeForm>

      <LayoutLargeForm class="">
        <template #info>
          <n-space vertical size="large" class="pr-6">
            <h2>Authors and Contributors</h2>

            <p>
              Information about the authors and contributors of the software.
            </p>
          </n-space>
        </template>

        <template #form>
<<<<<<< HEAD
          <n-card class="rounded-lg bg-[#f9fafb]">
            <n-flex vertical size="large">
              <CardCollapsible
                v-for="(author, index) in formValue.authors"
                :key="index"
                :title="
                  author.givenName
                    ? `${author.givenName} ${author.familyName}`
                    : `Author ${index + 1}`
                "
                bordered
                class="bg-white"
              >
                <template #header-extra>
                  <n-popconfirm @positive-click="removeAuthor(index)">
                    <template #trigger>
                      <n-button type="error" secondary>
                        <template #icon>
                          <Icon name="ep:delete" />
                        </template>

                        Remove Author
                      </n-button>
                    </template>

                    Are you sure you want to remove this author?
                  </n-popconfirm>
                </template>

                <n-form-item
                  label="Given Name"
                  :path="`authors[${index}].givenName`"
                  :rule="{
                    message: 'Please enter a name',
                    required: true,
                    trigger: ['blur', 'input'],
                  }"
                >
                  <n-input
                    v-model:value="author.givenName"
                    placeholder="Bertolt"
                    clearable
                  />
                </n-form-item>

                <n-form-item
                  label="Family Name"
                  :path="`authors[${index}].familyName`"
                >
                  <n-input
                    v-model:value="author.familyName"
                    placeholder="Brecht"
                    clearable
                  />
                </n-form-item>

                <n-form-item label="Email" :path="`authors[${index}].email`">
                  <n-input
                    v-model:value="author.email"
                    placeholder="hello@codefair.io"
                    clearable
                  />
                </n-form-item>

                <n-form-item
                  label="Affiliation"
                  :path="`authors[${index}].affiliation`"
                >
                  <n-input
                    v-model:value="author.affiliation"
                    placeholder="University of Example"
                    clearable
                  />
                </n-form-item>

                <n-form-item label="URI" :path="`authors[${index}].uri`">
                  <n-input
                    v-model:value="author.uri"
                    placeholder="https://example.com/bertoltbrecht"
                    clearable
                  />
                </n-form-item>

                <n-flex vertical size="large">
                  <CardCollapsible
                    v-for="(role, roleIndex) in author.roles"
                    :key="roleIndex"
                    :title="role.role || `Role ${roleIndex + 1}`"
                    bordered
                    class="mb-4"
=======
          <n-card>
            <n-form-item
              label="Authors"
              path="authors"
              :rule="{
                message: 'Please enter at least one author',
                required: true,
                type: 'array',
                trigger: ['blur', 'input'],
              }"
              class="w-full"
            >
              <n-flex vertical size="large" class="w-full">
                <CardCollapsible
                  v-for="(author, index) in formValue.authors"
                  :key="index"
                  :title="
                    author.givenName
                      ? `${author.givenName} ${author.familyName || ''}`
                      : `Author ${index + 1}`
                  "
                  bordered
                >
                  <template #header-extra>
                    <n-popconfirm @positive-click="removeAuthor(index)">
                      <template #trigger>
                        <n-button type="error" secondary>
                          <template #icon>
                            <Icon name="ep:delete" />
                          </template>

                          Remove Author
                        </n-button>
                      </template>

                      Are you sure you want to remove this author?
                    </n-popconfirm>
                  </template>

                  <n-form-item
                    label="Given Name"
                    :path="`authors[${index}].givenName`"
                    :rule="{
                      message: 'Please enter a name',
                      required: true,
                      trigger: ['blur', 'input'],
                    }"
                  >
                    <n-input
                      v-model:value="author.givenName"
                      placeholder="Bertolt"
                      clearable
                    />
                  </n-form-item>

                  <n-form-item
                    label="Family Name"
                    :path="`authors[${index}].familyName`"
                  >
                    <n-input
                      v-model:value="author.familyName"
                      placeholder="Brecht"
                      clearable
                    />
                  </n-form-item>

                  <n-form-item label="Email" :path="`authors[${index}].email`">
                    <n-input
                      v-model:value="author.email"
                      placeholder="hello@codefair.io"
                      clearable
                    />
                  </n-form-item>

                  <n-form-item
                    label="Affiliation"
                    :path="`authors[${index}].affiliation`"
>>>>>>> 746c57ce
                  >
                    <n-input
                      v-model:value="author.affiliation"
                      placeholder="University of Example"
                      clearable
                    />
                  </n-form-item>

                  <n-form-item label="URI" :path="`authors[${index}].uri`">
                    <n-input
                      v-model:value="author.uri"
                      placeholder="https://example.com/bertoltbrecht"
                      clearable
                    />
                  </n-form-item>

                  <n-flex vertical size="large">
                    <CardCollapsible
                      v-for="(role, roleIndex) in author.roles"
                      :key="roleIndex"
                      :title="role.role || `Role ${roleIndex + 1}`"
                      bordered
                      class="mb-4"
                    >
                      <template #header-extra>
                        <n-button
                          type="error"
                          @click="
                            formValue.authors[index].roles.splice(roleIndex, 1)
                          "
                        >
                          <template #icon>
                            <Icon name="ep:delete" />
                          </template>

                          Remove Role
                        </n-button>
                      </template>

                      <n-form-item
                        label="Role"
                        :path="`authors[${index}].roles[${roleIndex}].role`"
                        :rule="{
                          message: 'Please enter a role',
                          required: true,
                          trigger: ['blur', 'input'],
                        }"
                      >
                        <n-input
                          v-model:value="role.role"
                          placeholder="Developer"
                          clearable
                        />
                      </n-form-item>

                      <n-form-item
                        label="Start Date"
                        :path="`authors[${index}].roles[${roleIndex}].startDate`"
                      >
                        <n-date-picker
                          v-model:value="role.startDate"
                          type="date"
                          clearable
                        />
                      </n-form-item>

                      <n-form-item
                        label="End Date"
                        :path="`authors[${index}].roles[${roleIndex}].endDate`"
                      >
                        <n-date-picker
                          v-model:value="role.endDate"
                          type="date"
                          clearable
                        />
                      </n-form-item>
                    </CardCollapsible>
                  </n-flex>

                  <n-button
                    @click="formValue.authors[index].roles.push({ role: '' })"
                  >
                    <template #icon>
                      <Icon name="gridicons:user-add" />
                    </template>

                    Add Role
                  </n-button>
                </CardCollapsible>

                <n-button
                  type="primary"
                  @click="
                    formValue.authors.push({
                      roles: [],
                      givenName: '',
                    })
                  "
                >
                  <template #icon>
                    <Icon name="gridicons:user-add" />
                  </template>

                  Add Author
                </n-button>
              </n-flex>
            </n-form-item>
          </n-card>

<<<<<<< HEAD
          <n-card class="rounded-lg bg-[#f9fafb]">
            <n-flex vertical size="large" class="w-full">
              <CardCollapsible
                v-for="(contributor, index) in formValue.contributors"
                :key="index"
                :title="
                  contributor.givenName
                    ? `${contributor.givenName} ${contributor.familyName}`
                    : `Contributor ${index + 1}`
                "
                bordered
                class="bg-white"
              >
                <template #header-extra>
                  <n-popconfirm @positive-click="removeContributor(index)">
                    <template #trigger>
                      <n-button type="error" secondary>
                        <template #icon>
                          <Icon name="ep:delete" />
                        </template>

                        Remove Contributor
                      </n-button>
                    </template>

                    Are you sure you want to remove this contributor?
                  </n-popconfirm>
                </template>

                <n-form-item
                  label="Given Name"
                  :path="`contributors[${index}].givenName`"
                  :rule="{
                    message: 'Please enter a name',
                    required: true,
                    trigger: ['blur', 'input'],
                  }"
                >
                  <n-input
                    v-model:value="contributor.givenName"
                    placeholder="Bertolt"
                    clearable
                  />
                </n-form-item>

                <n-form-item
                  label="Family Name"
                  :path="`contributors[${index}].familyName`"
                >
                  <n-input
                    v-model:value="contributor.familyName"
                    placeholder="Brecht"
                    clearable
                  />
                </n-form-item>

                <n-form-item
                  label="Email"
                  :path="`contributors[${index}].email`"
                >
                  <n-input
                    v-model:value="contributor.email"
                    placeholder="hello@codefair.io"
                    clearable
                  />
                </n-form-item>

                <n-form-item
                  label="Affiliation"
                  :path="`contributors[${index}].affiliation`"
                >
                  <n-input
                    v-model:value="contributor.affiliation"
                    placeholder="University of Example"
                    clearable
                  />
                </n-form-item>

                <n-form-item label="URI" :path="`contributors[${index}].uri`">
                  <n-input
                    v-model:value="contributor.uri"
                    placeholder="https://example.com/bertoltbrecht"
                    clearable
                  />
                </n-form-item>

                <n-flex vertical size="large">
                  <CardCollapsible
                    v-for="(role, roleIndex) in contributor.roles"
                    :key="roleIndex"
                    :title="role.role || `Role ${roleIndex + 1}`"
                    bordered
                    class="mb-4"
=======
          <n-card>
            <n-form-item
              label="Contributors"
              path="contributors"
              class="w-full"
            >
              <n-flex vertical size="large" class="w-full">
                <CardCollapsible
                  v-for="(contributor, index) in formValue.contributors"
                  :key="index"
                  :title="
                    contributor.givenName
                      ? `${contributor.givenName} ${contributor.familyName}`
                      : `Contributor ${index + 1}`
                  "
                  bordered
                >
                  <template #header-extra>
                    <n-popconfirm @positive-click="removeContributor(index)">
                      <template #trigger>
                        <n-button type="error" secondary>
                          <template #icon>
                            <Icon name="ep:delete" />
                          </template>

                          Remove Contributor
                        </n-button>
                      </template>

                      Are you sure you want to remove this contributor?
                    </n-popconfirm>
                  </template>

                  <n-form-item
                    label="Given Name"
                    :path="`contributors[${index}].givenName`"
                    :rule="{
                      message: 'Please enter a name',
                      required: true,
                      trigger: ['blur', 'input'],
                    }"
                  >
                    <n-input
                      v-model:value="contributor.givenName"
                      placeholder="Bertolt"
                      clearable
                    />
                  </n-form-item>

                  <n-form-item
                    label="Family Name"
                    :path="`contributors[${index}].familyName`"
>>>>>>> 746c57ce
                  >
                    <n-input
                      v-model:value="contributor.familyName"
                      placeholder="Brecht"
                      clearable
                    />
                  </n-form-item>

                  <n-form-item
                    label="Email"
                    :path="`contributors[${index}].email`"
                  >
                    <n-input
                      v-model:value="contributor.email"
                      placeholder="hello@codefair.io"
                      clearable
                    />
                  </n-form-item>

                  <n-form-item
                    label="Affiliation"
                    :path="`contributors[${index}].affiliation`"
                  >
                    <n-input
                      v-model:value="contributor.affiliation"
                      placeholder="University of Example"
                      clearable
                    />
                  </n-form-item>

                  <n-form-item label="URI" :path="`contributors[${index}].uri`">
                    <n-input
                      v-model:value="contributor.uri"
                      placeholder="https://example.com/bertoltbrecht"
                      clearable
                    />
                  </n-form-item>

                  <n-flex vertical size="large">
                    <CardCollapsible
                      v-for="(role, roleIndex) in contributor.roles"
                      :key="roleIndex"
                      :title="role.role || `Role ${roleIndex + 1}`"
                      bordered
                      class="mb-4"
                    >
                      <template #header-extra>
                        <n-button
                          type="error"
                          @click="
                            formValue.contributors[index].roles.splice(
                              roleIndex,
                              1,
                            )
                          "
                        >
                          <template #icon>
                            <Icon name="ep:delete" />
                          </template>

                          Remove Role
                        </n-button>
                      </template>

                      <n-form-item
                        label="Role"
                        :path="`contributors[${index}].roles[${roleIndex}].role`"
                        :rule="{
                          message: 'Please enter a role',
                          required: true,
                          trigger: ['blur', 'input'],
                        }"
                      >
                        <n-input
                          v-model:value="role.role"
                          placeholder="Developer"
                          clearable
                        />
                      </n-form-item>

                      <n-form-item
                        label="Start Date"
                        :path="`contributors[${index}].roles[${roleIndex}].startDate`"
                      >
                        <n-date-picker
                          v-model:value="role.startDate"
                          type="date"
                          clearable
                        />
                      </n-form-item>

                      <n-form-item
                        label="End Date"
                        :path="`contributors[${index}].roles[${roleIndex}].endDate`"
                      >
                        <n-date-picker
                          v-model:value="role.endDate"
                          type="date"
                          clearable
                        />
                      </n-form-item>
                    </CardCollapsible>
                  </n-flex>

                  <n-button
                    @click="
                      formValue.contributors[index].roles.push({ role: '' })
                    "
                  >
                    <template #icon>
                      <Icon name="gridicons:user-add" />
                    </template>

                    Add Role
                  </n-button>
                </CardCollapsible>

                <n-button
                  type="primary"
                  @click="
                    formValue.contributors.push({
                      roles: [],
                      givenName: '',
                    })
                  "
                >
                  <template #icon>
                    <Icon name="gridicons:user-add" />
                  </template>

                  Add Contributor
                </n-button>
              </n-flex>
            </n-form-item>
          </n-card>
        </template>
      </LayoutLargeForm>

<<<<<<< HEAD
      <n-form-item class="my-6">
        <n-flex justify="space-between" size="large" class="w-full px-4">
          <n-button
            class="my-4 space-x-2"
            color="black"
            size="large"
=======
      <n-form-item>
        <n-flex horizontal justify="space-between" class="w-full">
          <n-button
            color="black"
            size="large"
            class="my-4"
>>>>>>> 746c57ce
            @click="handleValidateClick"
          >
            <template #icon>
              <Icon name="grommet-icons:validate" />
            </template>
            Validate
          </n-button>

          <n-flex class="my-4">
            <n-button
              size="large"
              color="black"
              :loading="submitLoading"
              class="mr-8"
              @click="saveCodeMetadataDraft"
            >
              <template #icon>
                <Icon name="material-symbols:save" />
              </template>

              Save draft
            </n-button>

            <n-button
              size="large"
              color="black"
              :loading="submitLoading"
              @click="pushToRepository"
            >
              <template #icon>
                <Icon name="ion:push" />
              </template>
              Save and push to repository
            </n-button>
          </n-flex>
        </n-flex>
      </n-form-item>
    </n-form>

    <n-collapse class="mt-8">
      <n-collapse-item title="data" name="data">
        <pre>{{ data }}</pre>
      </n-collapse-item>

      <n-collapse-item title="formValue" name="formValue">
        <pre>{{ formValue }}</pre>
      </n-collapse-item>
    </n-collapse>
  </main>
</template><|MERGE_RESOLUTION|>--- conflicted
+++ resolved
@@ -667,7 +667,6 @@
         </template>
 
         <template #form>
-<<<<<<< HEAD
           <n-card class="rounded-lg bg-[#f9fafb]">
             <n-flex vertical size="large">
               <CardCollapsible
@@ -758,85 +757,7 @@
                     :title="role.role || `Role ${roleIndex + 1}`"
                     bordered
                     class="mb-4"
-=======
-          <n-card>
-            <n-form-item
-              label="Authors"
-              path="authors"
-              :rule="{
-                message: 'Please enter at least one author',
-                required: true,
-                type: 'array',
-                trigger: ['blur', 'input'],
-              }"
-              class="w-full"
-            >
-              <n-flex vertical size="large" class="w-full">
-                <CardCollapsible
-                  v-for="(author, index) in formValue.authors"
-                  :key="index"
-                  :title="
-                    author.givenName
-                      ? `${author.givenName} ${author.familyName || ''}`
-                      : `Author ${index + 1}`
-                  "
-                  bordered
-                >
-                  <template #header-extra>
-                    <n-popconfirm @positive-click="removeAuthor(index)">
-                      <template #trigger>
-                        <n-button type="error" secondary>
-                          <template #icon>
-                            <Icon name="ep:delete" />
-                          </template>
-
-                          Remove Author
-                        </n-button>
-                      </template>
-
-                      Are you sure you want to remove this author?
-                    </n-popconfirm>
-                  </template>
-
-                  <n-form-item
-                    label="Given Name"
-                    :path="`authors[${index}].givenName`"
-                    :rule="{
-                      message: 'Please enter a name',
-                      required: true,
-                      trigger: ['blur', 'input'],
-                    }"
-                  >
-                    <n-input
-                      v-model:value="author.givenName"
-                      placeholder="Bertolt"
-                      clearable
-                    />
-                  </n-form-item>
-
-                  <n-form-item
-                    label="Family Name"
-                    :path="`authors[${index}].familyName`"
-                  >
-                    <n-input
-                      v-model:value="author.familyName"
-                      placeholder="Brecht"
-                      clearable
-                    />
-                  </n-form-item>
-
-                  <n-form-item label="Email" :path="`authors[${index}].email`">
-                    <n-input
-                      v-model:value="author.email"
-                      placeholder="hello@codefair.io"
-                      clearable
-                    />
-                  </n-form-item>
-
-                  <n-form-item
-                    label="Affiliation"
-                    :path="`authors[${index}].affiliation`"
->>>>>>> 746c57ce
+
                   >
                     <n-input
                       v-model:value="author.affiliation"
@@ -945,8 +866,6 @@
               </n-flex>
             </n-form-item>
           </n-card>
-
-<<<<<<< HEAD
           <n-card class="rounded-lg bg-[#f9fafb]">
             <n-flex vertical size="large" class="w-full">
               <CardCollapsible
@@ -1040,60 +959,7 @@
                     :title="role.role || `Role ${roleIndex + 1}`"
                     bordered
                     class="mb-4"
-=======
-          <n-card>
-            <n-form-item
-              label="Contributors"
-              path="contributors"
-              class="w-full"
-            >
-              <n-flex vertical size="large" class="w-full">
-                <CardCollapsible
-                  v-for="(contributor, index) in formValue.contributors"
-                  :key="index"
-                  :title="
-                    contributor.givenName
-                      ? `${contributor.givenName} ${contributor.familyName}`
-                      : `Contributor ${index + 1}`
-                  "
-                  bordered
-                >
-                  <template #header-extra>
-                    <n-popconfirm @positive-click="removeContributor(index)">
-                      <template #trigger>
-                        <n-button type="error" secondary>
-                          <template #icon>
-                            <Icon name="ep:delete" />
-                          </template>
-
-                          Remove Contributor
-                        </n-button>
-                      </template>
-
-                      Are you sure you want to remove this contributor?
-                    </n-popconfirm>
-                  </template>
-
-                  <n-form-item
-                    label="Given Name"
-                    :path="`contributors[${index}].givenName`"
-                    :rule="{
-                      message: 'Please enter a name',
-                      required: true,
-                      trigger: ['blur', 'input'],
-                    }"
-                  >
-                    <n-input
-                      v-model:value="contributor.givenName"
-                      placeholder="Bertolt"
-                      clearable
-                    />
-                  </n-form-item>
-
-                  <n-form-item
-                    label="Family Name"
-                    :path="`contributors[${index}].familyName`"
->>>>>>> 746c57ce
+
                   >
                     <n-input
                       v-model:value="contributor.familyName"
@@ -1232,21 +1098,13 @@
         </template>
       </LayoutLargeForm>
 
-<<<<<<< HEAD
       <n-form-item class="my-6">
         <n-flex justify="space-between" size="large" class="w-full px-4">
           <n-button
             class="my-4 space-x-2"
             color="black"
             size="large"
-=======
-      <n-form-item>
-        <n-flex horizontal justify="space-between" class="w-full">
-          <n-button
-            color="black"
-            size="large"
-            class="my-4"
->>>>>>> 746c57ce
+
             @click="handleValidateClick"
           >
             <template #icon>
