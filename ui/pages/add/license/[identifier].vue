<script setup lang="ts">
import sanitizeHtml from "sanitize-html";
import { MdEditor, config } from "md-editor-v3";
import licensesJSON from "@/assets/data/licenses.json";
import TargetBlankExtension from "@/utils/TargetBlankExtension";
import { useBreadcrumbsStore } from "@/stores/breadcrumbs";

config({
  editorConfig: {
    languageUserDefined: {
      "en-US": {
        footer: {
          markdownTotal: "Character Count",
          scrollAuto: "Scroll Auto",
        },
      },
      // toolBarsExclude: ["preview", "fullscreen"],
    },
  },
  markdownItConfig(md) {
    md.use(TargetBlankExtension);
  },
});

definePageMeta({
  middleware: ["protected"],
});

const breadcrumbsStore = useBreadcrumbsStore();

breadcrumbsStore.showBreadcrumbs();

const licenseOptions = licensesJSON.map((option) => ({
  label: option.name,
  value: option.licenseId,
}));

const route = useRoute();

const { identifier } = route.params as { identifier: string };

const githubRepo = ref<string | null>(null);

const licenseId = ref<string | null>(null);
const licenseContent = ref<string>("");

const displayLicenseEditor = ref(false);
const getLicenseLoading = ref(false);
const submitLoading = ref(false);

const showSuccessModal = ref(false);
const pullRequestURL = ref<string>("");

const { data, error } = await useFetch(`/api/license/${identifier}`, {
  headers: useRequestHeaders(["cookie"]),
});

breadcrumbsStore.setFeature({
  id: "edit-license",
  icon: "tabler:license",
  name: "Edit License",
});

if (error.value) {
  push.error({
    title: "Failed to fetch license details",
    message: "Please try again later",
  });

  // console.error("Failed to fetch license details:", error.value);

  throw createError(error.value);
}

if (data.value) {
  githubRepo.value = `${data.value.owner}/${data.value.repo}`;
  licenseId.value = data.value.licenseId ?? null;
  licenseContent.value = data.value.licenseContent ?? "";

  if (licenseContent.value) {
    displayLicenseEditor.value = true;
  }

  breadcrumbsStore.setOwner(data.value.owner);
  breadcrumbsStore.setRepo(data.value.repo);
}

const sanitize = (html: string) => sanitizeHtml(html);

const updateLicenseContent = async (value: string) => {
  if (!value) {
    return;
  }

  displayLicenseEditor.value = false;

  const license = licensesJSON.find((item) => item.licenseId === value);

  if (license) {
    getLicenseLoading.value = true;
    const notification = push.promise(
      "Please wait while we fetch the license details...",
    );

    await $fetch(`/api/license/request/${license.licenseId}`, {
      headers: useRequestHeaders(["cookie"]),
    })
      .then((response) => {
        licenseContent.value = response.licenseText;

        notification.resolve({
          title: "License details fetched",
          message: "You can continue editing",
        });

        displayLicenseEditor.value = true;
      })
      .catch((error) => {
        console.error("Failed to fetch license details:", error);
        notification.reject({
          title: "Failed to fetch license details",
          message: "Please try again later",
        });
      })
      .finally(() => {
        getLicenseLoading.value = false;
      });
  }
};

const saveLicenseDraft = async () => {
  submitLoading.value = true;

  const body = {
    licenseId: licenseId.value,
    licenseContent: licenseContent.value,
  };

  await $fetch(`/api/license/${identifier}`, {
    method: "PUT",
    headers: useRequestHeaders(["cookie"]),
    body: JSON.stringify(body),
  })
    .then((_response) => {
      push.success({
        title: "Draft saved",
        message: "You can continue editing now or come back later",
      });
    })
    .catch((error) => {
      console.error("Failed to save license draft:", error);
      push.error({
        title: "Failed to save license draft",
        message: "Please try again later",
      });
    })
    .finally(() => {
      submitLoading.value = false;
    });
};

const saveLicenseAndPush = async () => {
  submitLoading.value = true;

  const body = {
    licenseId: licenseId.value,
    licenseContent: licenseContent.value,
  };

  await $fetch(`/api/license/${identifier}`, {
    method: "POST",
    headers: useRequestHeaders(["cookie"]),
    body: JSON.stringify(body),
  })
    .then((response) => {
      if ("prUrl" in response) {
        push.success({
          title: "License pushed to repository",
          message: "Review the changes in the repository",
        });

        showSuccessModal.value = true;
        pullRequestURL.value = response.prUrl;
      } else {
        push.error({
          title: "Failed to push license to repository",
          message: "Please try again later",
        });
      }
    })
    .catch((error) => {
      console.error("Failed to push license to repository:", error);
      push.error({
        title: "Failed to push license to repository",
        message: "Please try again later",
      });
    })
    .finally(() => {
      submitLoading.value = false;
    });
};

const navigateToPR = () => {
  showSuccessModal.value = false;
  window.open(pullRequestURL.value, "_blank");
};
</script>

<template>
  <main class="mx-auto max-w-screen-xl bg-white p-8">
    <n-flex vertical size="large" class="pb-5">
      <div class="flex flex-row justify-between">
        <h1 class="text-2xl font-bold">
          Edit LICENSE for
          <NuxtLink
            :to="`https://github.com/${githubRepo}`"
            target="_blank"
            class="text-blue-500 underline transition-all hover:text-blue-600"
          >
            {{ data?.repo }}
          </NuxtLink>
        </h1>

        <NuxtLink
          to="https://docs.codefair.io/docs/license.html"
          target="_blank"
          class="text-blue-400 underline transition-all hover:text-blue-500"
          >Need help?</NuxtLink
        >
      </div>

      <div class="border-b border-dashed py-2">
        <p class="text-base">
          You can select a license from the list below and edit further. Once
          you are done, you can save the draft or push the license to the
          repository. If you need help with with deciding which one to pick, you
          can check out
          <NuxtLink
            to="https://choosealicense.com"
            target="_blank"
            class="text-blue-500 underline transition-all hover:text-blue-600"
            >https://choosealicense.com</NuxtLink
          >. To make your software reusable a license file is expected at the
<<<<<<< HEAD
          root level of your repository, as recommended in the
          <NuxtLink
            to="https://fair-biors.org/docs/guidelines"
            target="_blank"
            class="text-blue-400 underline transition-all hover:text-blue-500"
          >
            FAIR-BioRS Guidelines</NuxtLink
          >. It is important to choose your license early since it will affect
=======
          root level of your repository. It is important to choose your license early since it will affect
>>>>>>> f6ae158a
          your software's dependencies.
        </p>
      </div>

      <n-form-item
        class="mb-3 mt-5 font-bold"
        :show-feedback="false"
        size="large"
      >
        <template #label>
          <p class="pb-1 text-base font-bold">Select a license</p>
        </template>
        <n-select
          v-model:value="licenseId"
          placeholder="MIT License Modern Variant"
          clearable
          size="large"
          filterable
          @update:value="updateLicenseContent"
          :options="licenseOptions"
        />
      </n-form-item>

      <TransitionFade>
        <div v-if="displayLicenseEditor">
          <n-form-item :show-feedback="false" size="large">
            <template #label>
              <p class="pb-1 text-base font-bold">
                Edit your license if required
                <span class="text-right text-xs text-stone-500">
                  (You can use the left panel to edit the content and right
                  panel to preview the changes)
                </span>
              </p>
            </template>
            <MdEditor
              v-model="licenseContent"
              language="en-US"
              :toolbars-exclude="[
                'preview',
                'fullscreen',
                'save',
                'pageFullscreen',
                'github',
                'catalog',
              ]"
              preview-theme="github"
              :show-code-row-number="true"
              :sanitize="sanitize"
            />
          </n-form-item>
        </div>
      </TransitionFade>
    </n-flex>

    <n-divider />

    <n-flex class="my-4" justify="space-between">
      <n-button
        size="large"
        color="black"
        @click="saveLicenseDraft"
        :loading="submitLoading"
        :disabled="!licenseId || !licenseContent"
      >
        <template #icon>
          <Icon name="material-symbols:save" />
        </template>

        Save draft
      </n-button>

      <n-button
        size="large"
        color="black"
        x
        @click="saveLicenseAndPush"
        :disabled="!licenseId || !licenseContent"
        :loading="submitLoading"
      >
        <template #icon>
          <Icon name="ion:push" />
        </template>
        Save and push license to repository
      </n-button>
    </n-flex>

    <n-modal v-model:show="showSuccessModal" transform-origin="center">
      <n-card
        style="width: 600px"
        title="One more thing!"
        :bordered="false"
        size="huge"
        role="dialog"
        aria-modal="true"
      >
        A pull request to update the license file has been submitted. Please
        approve the pull request to make the changes live.
        <template #footer>
          <n-flex justify="end">
            <n-button type="success" @click="navigateToPR">
              <template #icon>
                <Icon name="icon-park-outline:success" />
              </template>
              View Pull Request
            </n-button>
          </n-flex>
        </template>
      </n-card>
    </n-modal>
  </main>
</template><|MERGE_RESOLUTION|>--- conflicted
+++ resolved
@@ -241,18 +241,7 @@
             class="text-blue-500 underline transition-all hover:text-blue-600"
             >https://choosealicense.com</NuxtLink
           >. To make your software reusable a license file is expected at the
-<<<<<<< HEAD
-          root level of your repository, as recommended in the
-          <NuxtLink
-            to="https://fair-biors.org/docs/guidelines"
-            target="_blank"
-            class="text-blue-400 underline transition-all hover:text-blue-500"
-          >
-            FAIR-BioRS Guidelines</NuxtLink
-          >. It is important to choose your license early since it will affect
-=======
           root level of your repository. It is important to choose your license early since it will affect
->>>>>>> f6ae158a
           your software's dependencies.
         </p>
       </div>
