--- conflicted
+++ resolved
@@ -39,15 +39,11 @@
       "Applying empty repo template for repository:",
       repository.name,
     );
-<<<<<<< HEAD
     let emptyTemplate = `# Check the FAIRness of your software\n\nThis issue is your repository's dashboard for all things FAIR. Keep it open as making and keeping software FAIR is a continuous process that evolves along with the software. You can read the [documentation](https://docs.codefair.io/docs/dashboard.html) to learn more.\n\n> [!WARNING]\n> Currently your repository is empty and will not be checked until content is detected within your repository.\n\n## LICENSE\n\nTo make your software reusable a license file is expected at the root level of your repository, as recommended in the [FAIR-BioRS Guidelines](https://fair-biors.org). Codefair will check for a license file after you add content to your repository.\n\n![License](https://img.shields.io/badge/License_Not_Checked-fbbf24)\n\n## Metadata\n\nTo make your software FAIR a CITATION.cff and codemeta.json metadata files are expected at the root level of your repository, as recommended in the [FAIR-BioRS Guidelines](https://fair-biors.org/docs/guidelines). Codefair will check for these files after a license file is detected.\n\n![Metadata](https://img.shields.io/badge/Metadata_Not_Checked-fbbf24)`;
 
     emptyTemplate = applyLastModifiedTemplate(emptyTemplate);
 
     return emptyTemplate;
-=======
-    return `# Check the FAIRness of your software\n\nThis issue is your repository's dashboard for all things FAIR. Keep it open as making and keeping software FAIR is a continuous process that evolves along with the software. You can read the [documentation](https://docs.codefair.io/docs/dashboard.html) to learn more.\n\n> [!WARNING]\n> Currently your repository is empty and will not be checked until content is detected within your repository.\n\n## LICENSE\n\nTo make your software reusable a license file is expected at the root level of your repository. Codefair will check for a license file after you add content to your repository.\n\n![License](https://img.shields.io/badge/License_Not_Checked-fbbf24)\n\n## Metadata\n\nTo make your software FAIR a CITATION.cff and codemetada.json metadata files are expected at the root level of your repository. Codefair will check for these files after a license file is detected.\n\n![Metadata](https://img.shields.io/badge/Metadata_Not_Checked-fbbf24)`;
->>>>>>> f6ae158a
   }
 
   let baseTemplate = `# Check the FAIRness of your software\n\nThis issue is your repository's dashboard for all things FAIR. Keep it open as making and keeping software FAIR is a continuous process that evolves along with the software. You can read the [documentation](https://docs.codefair.io/docs/dashboard.html) to learn more.\n\n`;
@@ -215,11 +211,7 @@
     }
 
     const codemetaBadge = `[![Citation](https://img.shields.io/badge/Add_Codemeta-dc2626.svg)](${badgeURL})`;
-<<<<<<< HEAD
-    baseTemplate += `\n\n## codemeta.json\n\nA codemeta.json file was not found in the repository. To make your software reusable a codemeta.json is expected at the root level of your repository, as recommended in the [FAIR-BioRS Guidelines](https://fair-biors.org).\n\n${codemetaBadge}`;
-=======
     baseTemplate += `\n\n## codemeta.json\n\nA codemeta.json file was not found in the repository. To make your software reusable a codemetada.json is expected at the root level of your repository.\n\n${codemetaBadge}`;
->>>>>>> f6ae158a
   } else if (subjects.codemeta && subjects.license) {
     // License was found and codemetata.json also exists
     // Then add codemeta section mentioning it will be checked after license is added
@@ -250,11 +242,7 @@
   } else {
     // codemeta and license does not exist
     const codemetaBadge = `![CodeMeta](https://img.shields.io/badge/Codemeta_Not_Checked-fbbf24)`;
-<<<<<<< HEAD
-    baseTemplate += `\n\n## codemeta.json\n\nA codemeta.json file will be checked after a license file is added. To make your software reusable a codemeta.json is expected at the root level of your repository, as recommended in the [FAIR-BioRS Guidelines](https://fair-biors.org).\n\n${codemetaBadge}`;
-=======
     baseTemplate += `\n\n## codemeta.json\n\nA codemeta.json file will be checked after a license file is added. To make your software reusable a codemetada.json is expected at the root level of your repository.\n\n${codemetaBadge}`;
->>>>>>> f6ae158a
   }
 
   return baseTemplate;
