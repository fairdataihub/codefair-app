--- conflicted
+++ resolved
@@ -1,7 +1,5 @@
 <script setup lang="ts">
 const devMode = process.env.NODE_ENV === "development";
-
-import { ref } from 'vue';
 
 const showMobileMenu = ref(false);
 
@@ -44,7 +42,7 @@
       ></div>
     </div>
 
-    <div class="relative z-10 mx-auto w-full max-w-screen-xl px-4 md:px-8">
+    <div class="relative z-20 mx-auto w-full max-w-screen-xl px-4 md:px-8">
       <header
         class="mb-8 flex items-center justify-between py-4 md:mb-12 md:py-8 xl:mb-16"
       >
@@ -84,7 +82,6 @@
             Contact
           </NuxtLink>
 
-<<<<<<< HEAD
           <NuxtLink
             href="https://github.com/fairdataihub/codefair-app"
             class="text-lg font-bold text-gray-600 transition duration-100 hover:text-indigo-500 active:text-indigo-700"
@@ -98,9 +95,11 @@
         </nav>
 
         <button
+          v-if="!showMobileMenu"
           id="mobile-menu-button"
           type="button"
-          class="inline-flex items-center gap-2 rounded-lg bg-gray-200 px-2.5 py-2 text-sm font-semibold text-gray-500 ring-indigo-300 hover:bg-gray-300 focus-visible:ring active:text-gray-700 md:text-base lg:hidden"
+          class="z-20 inline-flex items-center gap-2 rounded-lg bg-gray-200 px-2.5 py-2 text-sm font-semibold text-gray-500 ring-indigo-300 hover:bg-gray-300 focus-visible:ring active:text-gray-700 md:text-base lg:hidden"
+          @click="toggleMobileMenu"
         >
           <svg
             xmlns="http://www.w3.org/2000/svg"
@@ -119,14 +118,10 @@
         </button>
 
         <div
+          v-show="showMobileMenu"
           id="mobile-menu"
-          class="fixed inset-0 z-50 flex flex-col items-center justify-center gap-6 bg-purple-50 sm:hidden"
+          class="z-100 fixed inset-0 flex flex-col items-center justify-center gap-6 bg-purple-50 sm:hidden"
           style="height: fit-content; padding: 6rem"
-=======
-      <div class="relative z-20 mx-auto max-w-screen-xl px-4 md:px-8">
-        <header
-          class="mb-8 flex items-center justify-between py-4 md:mb-12 md:py-8 xl:mb-16"
->>>>>>> df03fbe3
         >
           <a
             href="/"
@@ -142,47 +137,11 @@
             codefair
           </a>
 
-<<<<<<< HEAD
           <button
             id="mobile-menu-close"
             type="button"
             class="absolute right-4 top-6 text-gray-500"
-=======
-          <nav class="hidden gap-12 lg:flex">
-            <NuxtLink
-              to="codefair"
-              class="text-lg font-bold text-gray-600 transition duration-100 hover:text-indigo-500 active:text-indigo-700"
-            >
-              About
-            </NuxtLink>
-            <NuxtLink
-              to="fairsoftware"
-              class="text-lg font-bold text-gray-600 transition duration-100 hover:text-indigo-500 active:text-indigo-700"
-            >
-              FAIR Software
-            </NuxtLink>
-            <NuxtLink
-              to="#contact"
-              class="text-lg font-bold text-gray-600 transition duration-100 hover:text-indigo-500 active:text-indigo-700"
-            >
-              Contact
-            </NuxtLink>
-
-            <NuxtLink
-              to="https://github.com/fairdataihub/codefair-app"
-              class="text-lg font-bold text-gray-600 transition duration-100 hover:text-indigo-500 active:text-indigo-700"
-            >
-              GitHub
-            </NuxtLink>
-          </nav>
-
-          <button
-            id="mobile-menu-button"
-            v-if="!showMobileMenu"
-            type="button"
             @click="toggleMobileMenu"
-            class="inline-flex z-20 items-center gap-2 rounded-lg bg-gray-200 px-2.5 py-2 text-sm font-semibold text-gray-500 ring-indigo-300 hover:bg-gray-300 focus-visible:ring active:text-gray-700 md:text-base lg:hidden"
->>>>>>> df03fbe3
           >
             <svg
               xmlns="http://www.w3.org/2000/svg"
@@ -197,32 +156,39 @@
               />
             </svg>
           </button>
-<<<<<<< HEAD
 
           <nav class="flex flex-col gap-6">
-            <a
-              href="/codefair"
-              class="text-lg font-bold text-gray-600 transition duration-100 hover:text-indigo-500 active:text-indigo-700"
-              >About</a
-            >
-
-            <a
-              href="/fairsoftware"
-              class="text-lg font-bold text-gray-600 transition duration-100 hover:text-indigo-500 active:text-indigo-700"
-              >FAIR Software</a
-            >
-
-            <a
-              href="#contact"
-              class="text-lg font-bold text-gray-600 transition duration-100 hover:text-indigo-500 active:text-indigo-700"
-              >Contact</a
-            >
-
-            <a
-              href="https://github.com/fairdataihub/codefair-app"
-              class="text-lg font-bold text-gray-600 transition duration-100 hover:text-indigo-500 active:text-indigo-700"
-              >GitHub</a
-            >
+            <NuxtLink
+              to="codefair"
+              class="text-lg font-bold text-gray-600 transition duration-100 hover:text-indigo-500 active:text-indigo-700"
+              @click="toggleMobileMenu"
+            >
+              About
+            </NuxtLink>
+
+            <NuxtLink
+              to="fairsoftware"
+              class="text-lg font-bold text-gray-600 transition duration-100 hover:text-indigo-500 active:text-indigo-700"
+              @click="toggleMobileMenu"
+            >
+              FAIR Software
+            </NuxtLink>
+
+            <NuxtLink
+              to="#contact"
+              class="text-lg font-bold text-gray-600 transition duration-100 hover:text-indigo-500 active:text-indigo-700"
+              @click="toggleMobileMenu"
+            >
+              Contact
+            </NuxtLink>
+
+            <NuxtLink
+              to="https://github.com/fairdataihub/codefair-app"
+              class="text-lg font-bold text-gray-600 transition duration-100 hover:text-indigo-500 active:text-indigo-700"
+              @click="toggleMobileMenu"
+            >
+              GitHub
+            </NuxtLink>
           </nav>
         </div>
       </header>
@@ -238,14 +204,6 @@
       >
         <div class="md:col-span-2">
           <div class="mb-4 lg:-mt-2">
-=======
-          <div
-            v-show="showMobileMenu"
-            id="mobile-menu"
-            class="fixed inset-0 z-100 flex flex-col items-center justify-center gap-6 bg-purple-50 sm:hidden"
-            style="height: fit-content; padding: 6rem"
-          >
->>>>>>> df03fbe3
             <a
               href="/"
               class="inline-flex items-center gap-2.5 text-2xl font-bold text-black md:text-3xl"
@@ -259,63 +217,8 @@
 
               codefair
             </a>
-<<<<<<< HEAD
-=======
-
-            <button
-              id="mobile-menu-close"
-              type="button"
-              class="absolute right-4 top-6 text-gray-500"
-              @click="toggleMobileMenu"
-            >
-              <svg
-                xmlns="http://www.w3.org/2000/svg"
-                class="h-6 w-6"
-                viewBox="0 0 20 20"
-                fill="currentColor"
-              >
-                <path
-                  fill-rule="evenodd"
-                  d="M14.95 5.05a1 1 0 00-1.41 0L10 8.59 6.46 5.05a1 1 0 00-1.41 1.41L8.59 10 5.05 13.54a1 1 0 001.41 1.41L10 11.41l3.54 3.54a1 1 0 001.41-1.41L11.41 10l3.54-3.54a1 1 0 000-1.41z"
-                  clip-rule="evenodd"
-                />
-              </svg>
-            </button>
-
-            <nav class="flex flex-col gap-6">
-              <NuxtLink
-                to="codefair"
-                @click="toggleMobileMenu"
-                class="text-lg font-bold text-gray-600 transition duration-100 hover:text-indigo-500 active:text-indigo-700"
-              >
-                About
-              </NuxtLink>
-              <NuxtLink
-                to="fairsoftware"
-                @click="toggleMobileMenu"
-                class="text-lg font-bold text-gray-600 transition duration-100 hover:text-indigo-500 active:text-indigo-700"
-              >
-                FAIR Software
-              </NuxtLink>
-              <NuxtLink
-                to="#contact"
-                @click="toggleMobileMenu"
-                class="text-lg font-bold text-gray-600 transition duration-100 hover:text-indigo-500 active:text-indigo-700"
-              >
-                Contact
-              </NuxtLink>
-              <NuxtLink
-                to="https://github.com/fairdataihub/codefair-app"
-                @click="toggleMobileMenu"
-                class="text-lg font-bold text-gray-600 transition duration-100 hover:text-indigo-500 active:text-indigo-700"
-              >
-                GitHub
-              </NuxtLink>
-            </nav>
->>>>>>> df03fbe3
           </div>
 
-<<<<<<< HEAD
           <p class="mb-6 text-gray-500 sm:pr-8">
             With codefair by your side, you're not just managing repositories
             but you are advocating for the development of FAIR software
@@ -369,108 +272,5 @@
         </div>
       </div>
     </footer>
-=======
-      <div class="relative z-10 mx-auto w-full">
-        <slot />
-      </div>
-
-      <footer class="mx-auto max-w-screen-xl px-4 md:px-8">
-        <div
-          class="my-4 grid grid-rows-1 items-center gap-12 md:my-20 md:grid-cols-3 md:grid-rows-1"
-        >
-          <div class="my-8 md:col-span-2 lg:my-0">
-            <div class="mb-4 lg:-mt-2">
-              <a
-                href="/"
-                class="inline-flex items-center gap-2.5 text-2xl font-bold text-black md:text-3xl"
-                aria-label="logo"
-              >
-                <img
-                  src="/assets/images/codefair_logo.png"
-                  alt="codefair"
-                  class="h-10 w-10 md:h-12 md:w-12"
-                />
-
-                codefair
-              </a>
-            </div>
-
-            <p class="mb-6 text-gray-500 sm:pr-8">
-              With codefair by your side, you're not just managing repositories
-              but you are advocating for the development of FAIR software
-            </p>
-
-            <div class="flex gap-4">
-              <a
-                href="https://twitter.com/fairdataihub"
-                target="_blank"
-                class="text-gray-400 transition duration-100 hover:text-gray-500 active:text-gray-600"
-              >
-                <svg
-                  class="h-5 w-5"
-                  width="24"
-                  height="24"
-                  viewBox="0 0 24 24"
-                  fill="currentColor"
-                  xmlns="http://www.w3.org/2000/svg"
-                >
-                  <path
-                    d="M24 4.557c-.883.392-1.832.656-2.828.775 1.017-.609 1.798-1.574 2.165-2.724-.951.564-2.005.974-3.127 1.195-.897-.957-2.178-1.555-3.594-1.555-3.179 0-5.515 2.966-4.797 6.045-4.091-.205-7.719-2.165-10.148-5.144-1.29 2.213-.669 5.108 1.523 6.574-.806-.026-1.566-.247-2.229-.616-.054 2.281 1.581 4.415 3.949 4.89-.693.188-1.452.232-2.224.084.626 1.956 2.444 3.379 4.6 3.419-2.07 1.623-4.678 2.348-7.29 2.04 2.179 1.397 4.768 2.212 7.548 2.212 9.142 0 14.307-7.721 13.995-14.646.962-.695 1.797-1.562 2.457-2.549z"
-                  />
-                </svg>
-              </a>
-
-              <a
-                href="https://github.com/fairdataihub"
-                target="_blank"
-                class="text-gray-400 transition duration-100 hover:text-gray-500 active:text-gray-600"
-              >
-                <svg
-                  class="h-5 w-5"
-                  width="24"
-                  height="24"
-                  viewBox="0 0 24 24"
-                  fill="currentColor"
-                  xmlns="http://www.w3.org/2000/svg"
-                >
-                  <path
-                    d="M12 0c-6.626 0-12 5.373-12 12 0 5.302 3.438 9.8 8.207 11.387.599.111.793-.261.793-.577v-2.234c-3.338.726-4.033-1.416-4.033-1.416-.546-1.387-1.333-1.756-1.333-1.756-1.089-.745.083-.729.083-.729 1.205.084 1.839 1.237 1.839 1.237 1.07 1.834 2.807 1.304 3.492.997.107-.775.418-1.305.762-1.604-2.665-.305-5.467-1.334-5.467-5.931 0-1.311.469-2.381 1.236-3.221-.124-.303-.535-1.524.117-3.176 0 0 1.008-.322 3.301 1.23.957-.266 1.983-.399 3.003-.404 1.02.005 2.047.138 3.006.404 2.291-1.552 3.297-1.23 3.297-1.23.653 1.653.242 2.874.118 3.176.77.84 1.235 1.911 1.235 3.221 0 4.609-2.807 5.624-5.479 5.921.43.372.823 1.102.823 2.222v3.293c0 .319.192.694.801.576 4.765-1.589 8.199-6.086 8.199-11.386 0-6.627-5.373-12-12-12z"
-                  />
-                </svg>
-              </a>
-            </div>
-          </div>
-        </div>
-
-        <div class="border-t py-8 text-center text-sm text-gray-400">
-          <p
-            class="align-center -mb-4 flex justify-center self-center text-center"
-          >
-            Made with
-            <svg
-              style="margin-top: 0.1rem"
-              xmlns="http://www.w3.org/2000/svg"
-              width="30"
-              height="20"
-              viewBox="0 0 256 256"
-            >
-              <g fill="#a782ec">
-                <path
-                  d="M232 102c0 66-104 122-104 122S24 168 24 102a54 54 0 0 1 54-54c22.59 0 41.94 12.31 50 32c8.06-19.69 27.41-32 50-32a54 54 0 0 1 54 54"
-                  opacity="0.2"
-                />
-                <path
-                  d="M178 40c-20.65 0-38.73 8.88-50 23.89C116.73 48.88 98.65 40 78 40a62.07 62.07 0 0 0-62 62c0 70 103.79 126.66 108.21 129a8 8 0 0 0 7.58 0C136.21 228.66 240 172 240 102a62.07 62.07 0 0 0-62-62m-50 174.8c-18.26-10.64-96-59.11-96-112.8a46.06 46.06 0 0 1 46-46c19.45 0 35.78 10.36 42.6 27a8 8 0 0 0 14.8 0c6.82-16.67 23.15-27 42.6-27a46.06 46.06 0 0 1 46 46c0 53.61-77.76 102.15-96 112.8"
-                />
-              </g>
-            </svg>
-            by the FAIR Data Innovations Hub
-          </p>
-          <br />
-          © 2024 - FAIR Data Innovations Hub. All rights reserved.
-        </div>
-      </footer>
-    </div>
->>>>>>> df03fbe3
   </div>
 </template>