--- conflicted
+++ resolved
@@ -42,7 +42,13 @@
       <n-card title="GitHub Username">
         <NuxtLink :to="`https://github.com/${user?.username}`" target="_blank">
           <p>
+      <n-card title="GitHub Username">
+        <NuxtLink :to="`https://github.com/${user?.username}`" target="_blank">
+          <p>
             {{ user?.username }}
+          </p>
+        </NuxtLink>
+      </n-card>
           </p>
         </NuxtLink>
       </n-card>
@@ -52,7 +58,6 @@
           {{ user?.github_id }}
         </p>
       </n-card>
-<<<<<<< HEAD
 
       <n-card title="Purge tokens">
         <p class="m-0">
@@ -64,8 +69,6 @@
           </n-button>
         </p>
       </n-card>
-=======
->>>>>>> 33e433d0
     </n-flex>
   </section>
 </template>