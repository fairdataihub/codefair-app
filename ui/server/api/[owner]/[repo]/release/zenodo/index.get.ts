import type { User } from "lucia";

export default defineEventHandler(async (event) => {
  const ZENODO_ENDPOINT = process.env.ZENODO_ENDPOINT || "";
  const ZENODO_API_ENDPOINT = process.env.ZENODO_API_ENDPOINT || "";
  const ZENODO_CLIENT_ID = process.env.ZENODO_CLIENT_ID || "";
  const ZENODO_REDIRECT_URI = process.env.ZENODO_REDIRECT_URI || "";

  protectRoute(event);

  const user = event.context.user as User | null;

  const { owner, repo } = event.context.params as {
    owner: string;
    repo: string;
  };

  // Check if the user has write permissions to the repository
  await repoWritePermissions(event, owner, repo);

  const isOrg = await ownerIsOrganization(event, owner);
  await isOrganizationMember(event, isOrg, owner);

  // Make GitHub API call to get the user's repo ID number
  const repoResponse = await fetch(
    `https://api.github.com/repos/${owner}/${repo}`,
    {
      headers: {
        Authorization: `token ${user?.access_token}`,
      },
    },
  );

  if (!repoResponse.ok) {
    throw createError({
      statusCode: 404,
      statusMessage: "repository-not-found",
    });
  }

  const repoData = await repoResponse.json();
  const repoId = repoData.id;
  console.log(repoId);

  // Call both the license and metadata tables to get their identifiers
  const licenseResponse = await prisma.licenseRequest.findFirst({
    where: {
      repository_id: repoId,
    },
  });

  const metadataResponse = await prisma.codeMetadata.findFirst({
    where: {
      repository_id: repoId,
    },
  });

  if (!licenseResponse || !metadataResponse) {
    throw createError({
      statusCode: 404,
      statusMessage: "license-metadata-not-found",
    });
  }

  const userId = user?.id;
  const githubAccessToken = user?.access_token;
  const state = `${userId}:${owner}:${repo}`;

  const zenodoLoginUrl = `${ZENODO_ENDPOINT}/oauth/authorize?response_type=code&client_id=${ZENODO_CLIENT_ID}&scope=${encodeURIComponent("deposit:write deposit:actions")}&state=${encodeURIComponent(state)}&redirect_uri=${encodeURIComponent(ZENODO_REDIRECT_URI)}`;

  let haveValidZenodoToken = false;

  const zenodoTokenInfo = {
    token: "",
    expires_at: new Date("2024-09-20 18:34:54.961"),
  };

  const existingDepositions: ZenodoDeposition[] = [];
  const rawData = [];

  if (!zenodoTokenInfo) {
    haveValidZenodoToken = false;
  } else if (zenodoTokenInfo && zenodoTokenInfo.expires_at < new Date()) {
    haveValidZenodoToken = false;
  } else {
    // Check if the token is valid
    const zenodoTokenInfoResponse = await fetch(
      `${ZENODO_API_ENDPOINT}/deposit/depositions?access_token=${zenodoTokenInfo.token}`,
      {
        method: "GET",
      },
    );

    if (!zenodoTokenInfoResponse.ok) {
      haveValidZenodoToken = false;
    } else {
      haveValidZenodoToken = true;

      const response = await zenodoTokenInfoResponse.json();

      for (const item of response) {
        existingDepositions.push({
          id: item.id,
          title: item.title,
          conceptrecid: item.conceptrecid,
          state: item.state,
          submitted: item.submitted,
        });
        rawData.push(item);
      }
    }
  }

<<<<<<< HEAD
  console.log(licenseResponse);
  console.log(metadataResponse);
=======
  const zenodoDeposition = await prisma.zenodoDeposition.findFirst({
    where: {
      repository: {
        owner,
        repo,
      },
    },
  });

  const raw = zenodoDeposition?.zenodo_metadata as unknown as ZenodoMetadata;

  const zenodoMetadata: ZenodoMetadata = {
    accessRight: raw?.accessRight || null,
  };

  // Get a list of github releases
  const gr = await fetch(
    `https://api.github.com/repos/${owner}/${repo}/releases`,
    {
      headers: {
        Authorization: `Bearer ${githubAccessToken}`,
      },
      method: "GET",
    },
  );

  if (!gr.ok) {
    throw createError({
      statusCode: 500,
      statusMessage: "Failed to fetch GitHub releases",
    });
  }

  const githubReleases: GitHubReleases = [];

  const githubReleasesJson = await gr.json();

  for (const release of githubReleasesJson) {
    githubReleases.push({
      id: release.id,
      name: release.name,
      tagName: release.tag_name,
      targetCommitish: release.target_commitish,
      assetsUrl: release.assets_url,
      htmlUrl: release.html_url,
      draft: release.draft,
      prerelease: release.prerelease,
    });
  }
>>>>>>> dcf2090f

  return {
    existingZenodoDepositionId:
      zenodoDeposition?.existing_zenodo_deposition_id || null,
    haveValidZenodoToken,
<<<<<<< HEAD
    licenseId: licenseResponse.identifier,
    metadataId: metadataResponse.identifier,
=======
    token: zenodoTokenInfo?.token || "",
    zenodoDepositions: existingDepositions,
    zenodoLoginUrl: zenodoLoginUrl || "",
    zenodoMetadata,
    rawReleases: githubReleasesJson,
    githubReleases,
    // rawZenodoDepositions: rawData,
>>>>>>> dcf2090f
  };
});<|MERGE_RESOLUTION|>--- conflicted
+++ resolved
@@ -70,10 +70,11 @@
 
   let haveValidZenodoToken = false;
 
-  const zenodoTokenInfo = {
-    token: "",
-    expires_at: new Date("2024-09-20 18:34:54.961"),
-  };
+  const zenodoTokenInfo = await prisma.zenodoToken.findFirst({
+    where: {
+      user_id: userId,
+    },
+  });
 
   const existingDepositions: ZenodoDeposition[] = [];
   const rawData = [];
@@ -111,10 +112,6 @@
     }
   }
 
-<<<<<<< HEAD
-  console.log(licenseResponse);
-  console.log(metadataResponse);
-=======
   const zenodoDeposition = await prisma.zenodoDeposition.findFirst({
     where: {
       repository: {
@@ -164,16 +161,14 @@
       prerelease: release.prerelease,
     });
   }
->>>>>>> dcf2090f
+
+  console.log(licenseResponse);
+  console.log(metadataResponse);
 
   return {
     existingZenodoDepositionId:
       zenodoDeposition?.existing_zenodo_deposition_id || null,
     haveValidZenodoToken,
-<<<<<<< HEAD
-    licenseId: licenseResponse.identifier,
-    metadataId: metadataResponse.identifier,
-=======
     token: zenodoTokenInfo?.token || "",
     zenodoDepositions: existingDepositions,
     zenodoLoginUrl: zenodoLoginUrl || "",
@@ -181,6 +176,7 @@
     rawReleases: githubReleasesJson,
     githubReleases,
     // rawZenodoDepositions: rawData,
->>>>>>> dcf2090f
+    licenseId: licenseResponse.identifier,
+    metadataId: metadataResponse.identifier,
   };
 });