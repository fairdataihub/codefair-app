--- conflicted
+++ resolved
@@ -1,4 +1,3 @@
-<<<<<<< HEAD
 import axios from "axios";
 import human from "humanparser";
 import licensesAvail from "./public/assets/data/licenses.json" assert { type: "json" };
@@ -18,27 +17,6 @@
 // sourcery skip: use-object-destructuring
 const MONGODB_URI = process.env.MONGODB_URI;
 const MONGODB_DB_NAME = process.env.MONGODB_DB_NAME;
-=======
-const axios = require("axios");
-const human = require("humanparser");
-const licensesAvail = require("./public/assets/data/licenses.json");
-const yaml = require("js-yaml");
-// const { MongoClient } = require("mongodb");
-// import { nanoid } from "nanoid";
-
-// function checkEnvVariable(varName) {
-//   if (!process.env[varName]) {
-//     console.error(`Please set the ${varName} environment variable`);
-//     process.exit(1);
-//   }
-// }
-// checkEnvVariable("MONGODB_URI");
-// checkEnvVariable("MONGODB_DB_NAME");
-
-// sourcery skip: use-object-destructuring
-// const MONGODB_URI = process.env.MONGODB_URI;
-// const MONGODB_DB_NAME = process.env.MONGODB_DB_NAME;
->>>>>>> df03fbe3
 
 // const client = new MongoClient(MONGODB_URI, {});
 
@@ -50,13 +28,8 @@
   // Connect to the MongoDB database
   // await client.connec/t();
 
-<<<<<<< HEAD
   const db = client.db(MONGODB_DB_NAME);
   const testCollection = db.collection("test");
-=======
-  // const db = client.db(MONGODB_DB_NAME);
-  // const testCollection = db.collection("test");
->>>>>>> df03fbe3
 
   // await testCollection.insertOne({
   //   content: "Hello, MongoDB!",
@@ -85,7 +58,6 @@
         // const url = `https://codefair.io/add/license/${identifier}`;
 
         // Store the identifier in the database with the repo information
-<<<<<<< HEAD
         const licenseCollection = db.collection("licenseRequests");
         await licenseCollection.insertOne({
           identifier,
@@ -95,15 +67,6 @@
           open: true,
           timestamp: new Date(),
         });
-=======
-        // const licenseCollection = db.collection("licenseRequests");
-        // await licenseCollection.insertOne({
-        //   identifier,
-        //   owner,
-        //   repo,
-        //   timestamp: new Date(),
-        // });
->>>>>>> df03fbe3
 
         // If issue has been created, create one
         const title = "No license file found [codefair-app]";
