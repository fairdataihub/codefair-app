--- conflicted
+++ resolved
@@ -391,10 +391,7 @@
 
     <n-divider />
 
-<<<<<<< HEAD
-=======
     <pre>{{ selectedDeposition }} {{ selectedExistingDeposition }}</pre>
->>>>>>> 4094b16d
 
     <!-- Select Zenodo Deposition -->
     <CardCollapsible title="Select Zenodo Deposition" bordered class="bg-white">
@@ -471,7 +468,6 @@
         :rules="githubFormRules"
         size="large"
       >
-<<<<<<< HEAD
         <n-form-item label="Github Tag" path="tag">
           <n-select
             v-model:value="githubFormValue.tag"
@@ -539,7 +535,6 @@
     </CardCollapsible>
 
     <n-divider />
-=======
         <template #icon>
           <Icon name="fa:plus" size="16" />
         </template>
@@ -574,8 +569,7 @@
         Start Zenodo publish process
       </n-button>
     </n-flex>
->>>>>>> 4094b16d
-
+    
     <n-collapse v-if="devMode" class="mt-8" :default-expanded-names="['data']">
       <n-collapse-item title="data" name="data">
         <pre>{{ data }}</pre>
