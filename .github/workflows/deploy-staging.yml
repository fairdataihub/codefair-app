--- conflicted
+++ resolved
@@ -145,8 +145,6 @@
 
       # Deploy the app for all other times
       - run: kamal redeploy
-<<<<<<< HEAD
-=======
       # - run: kamal redeploy --verbose
 
   deploy-validator:
@@ -204,5 +202,4 @@
 
       # Deploy the app for all other times
       - run: kamal redeploy
->>>>>>> 242bde1d
       # - run: kamal redeploy --verbose