--- conflicted
+++ resolved
@@ -24,28 +24,16 @@
       KAMAL_REGISTRY_USERNAME: ${{ secrets.KAMAL_REGISTRY_USERNAME }}
       KAMAL_REGISTRY_PASSWORD: ${{ secrets.KAMAL_REGISTRY_PASSWORD }}
       KAMAL_SERVER_IP: ${{ secrets.KAMAL_SERVER_IP }}
-<<<<<<< HEAD
-=======
       KAMAL_BOT_DOMAIN: ${{ secrets.KAMAL_BOT_DOMAIN }}
->>>>>>> 764f2e1c
       DATABASE_URL: ${{ secrets.DATABASE_URL }}
       APP_ID: ${{ secrets.APP_ID }}
       GH_APP_ID: ${{ secrets.GH_APP_ID }}
       GH_APP_NAME: ${{ secrets.GH_APP_NAME }}
-<<<<<<< HEAD
-      GH_CLIENT_ID: ${{ secrets.GH_CLIENT_ID }}
-      GH_CLIENT_SECRET: ${{ secrets.GH_CLIENT_SECRET }}
-      PRIVATE_KEY: ${{ secrets.PRIVATE_KEY }}
-      WEBHOOK_SECRET: ${{ secrets.WEBHOOK_SECRET }}
-      CODEFAIR_APP_DOMAIN: ${{ secrets.CODEFAIR_APP_DOMAIN }}
-      CODEFAIR_BOT_DOMAIN: ${{ secrets.CODEFAIR_BOT_DOMAIN }}
-=======
       GH_APP_CLIENT_ID: ${{ secrets.GH_APP_CLIENT_ID }}
       GH_APP_CLIENT_SECRET: ${{ secrets.GH_APP_CLIENT_SECRET }}
       GH_APP_PRIVATE_KEY: ${{ secrets.GH_APP_PRIVATE_KEY }}
       WEBHOOK_SECRET: ${{ secrets.WEBHOOK_SECRET }}
       CODEFAIR_APP_DOMAIN: ${{ secrets.CODEFAIR_APP_DOMAIN }}
->>>>>>> 764f2e1c
       ZENODO_API_ENDPOINT: ${{ secrets.ZENODO_API_ENDPOINT }}
       ZENODO_ENDPOINT: ${{ secrets.ZENODO_ENDPOINT }}
 
@@ -77,11 +65,7 @@
 
       # Setup kamal for the first time
       # Might need to run `sudo usermod -aG docker $USER | newgrp docker | docker ps` to add the user to the docker group if the user is not already in the docker group
-<<<<<<< HEAD
-      - run: kamal setup       
-=======
       # - run: kamal setup       
->>>>>>> 764f2e1c
 
       # Login to the registry on the server
       - run: kamal registry login
@@ -92,9 +76,6 @@
       # - run: kamal lock release --verbose
 
       # Deploy the app for all other times
-<<<<<<< HEAD
-      # - run: kamal redeploy
-=======
       - run: kamal redeploy
       # - run: kamal redeploy --verbose
 
@@ -164,5 +145,4 @@
 
       # Deploy the app for all other times
       - run: kamal redeploy
->>>>>>> 764f2e1c
       # - run: kamal redeploy --verbose