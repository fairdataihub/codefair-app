import { z } from "zod";
import { App } from "octokit";
import { nanoid } from "nanoid";

export default defineEventHandler(async (event) => {
  protectRoute(event);

  const bodySchema = z.object({
    licenseId: z.string(),
    licenseContent: z.string(),
    customLicenseTitle: z.string().optional(),
  });

  const { owner, repo } = event.context.params as {
    owner: string;
    repo: string;
  };

  const body = await readBody(event);

  if (!body) {
    throw createError({
      statusCode: 400,
      statusMessage: "Missing required fields",
    });
  }

  const parsedBody = bodySchema.safeParse(body);

  if (!parsedBody.success) {
    throw createError({
      statusMessage: "The provided parameters are invalid",
      statusCode: 400,
    });
  }

  const { licenseId, licenseContent, customLicenseTitle } = parsedBody.data;

  const licenseRequest = await prisma.licenseRequest.findFirst({
    where: {
      repository: {
        owner,
        repo,
      },
    },
    include: {
      repository: true,
    },
  });

  if (!licenseRequest) {
    throw createError({
      statusCode: 404,
      statusMessage: "License request not found",
    });
  }

  if (!licenseRequest.repository) {
    throw createError({
      statusCode: 404,
      statusMessage: "Installation not found",
    });
  }

  // Check if the user is authorized to access the license request
  await repoWritePermissions(event, owner, repo);

  // Create an octokit app instance
  const app = new App({
    appId: process.env.GH_APP_ID!,
<<<<<<< HEAD
    privateKey: process.env.GITHUB_APP_PRIVATE_KEY!,
=======
    privateKey: process.env.GH_APP_PRIVATE_KEY.replace(/\\n/g, "\n")!,
>>>>>>> 764f2e1c
    oauth: {
      clientId: null as unknown as string,
      clientSecret: null as unknown as string,
    },
  });

  // Get the installation instance for the app
  const octokit = await app.getInstallationOctokit(
    licenseRequest.repository.installation_id,
  );

  // Get the default branch of the repository
  const { data: repoData } = await octokit.request(
    "GET /repos/{owner}/{repo}",
    {
      owner,
      repo,
      headers: {
        "X-GitHub-Api-Version": "2022-11-28",
      },
    },
  );

  const defaultBranch = repoData.default_branch;

  // Get the default branch reference
  const { data: refData } = await octokit.request(
    "GET /repos/{owner}/{repo}/git/ref/{ref}",
    {
      owner,
      repo,
      ref: `heads/${defaultBranch}`,
      headers: {
        "X-GitHub-Api-Version": "2022-11-28",
      },
    },
  );

  // Create a new branch for the license addition
  const newBranchName = `license-${nanoid()}`;

  // Create a new branch from the default branch
  await octokit.request("POST /repos/{owner}/{repo}/git/refs", {
    owner,
    repo,
    ref: `refs/heads/${newBranchName}`,
    sha: refData.object.sha,
    headers: {
      "X-GitHub-Api-Version": "2022-11-28",
    },
  });

  let existingLicenseSHA = "";

  // Check if the license file already exists
  try {
    const { data: licenseData } = await octokit.request(
      "GET /repos/{owner}/{repo}/contents/{path}",
      {
        owner,
        repo,
        path: "LICENSE",
        ref: newBranchName,
        headers: {
          "X-GitHub-Api-Version": "2022-11-28",
        },
      },
    );

    existingLicenseSHA = "sha" in licenseData ? licenseData.sha : "";
  } catch (error) {
    // Do nothing
    existingLicenseSHA = "";
  }

  // Create a new file with the license content
  await octokit.request("PUT /repos/{owner}/{repo}/contents/{path}", {
    owner,
    repo,
    path: "LICENSE",
    message: `feat: ✨ add LICENSE file with ${licenseId} license terms`,
    content: Buffer.from(licenseContent).toString("base64"),
    branch: newBranchName,
    headers: {
      "X-GitHub-Api-Version": "2022-11-28",
    },
    ...(existingLicenseSHA && { sha: existingLicenseSHA }),
  });

  // Create a pull request for the new branch with the license content
  const { data: pullRequestData } = await octokit.request(
    "POST /repos/{owner}/{repo}/pulls",
    {
      owner,
      repo,
      title: "feat: ✨ LICENSE file added",
      head: newBranchName,
      base: defaultBranch,
      body: `This pull request ${
        existingLicenseSHA
          ? "updates the existing LICENSE file"
          : `adds the LICENSE file with the ${licenseId} license terms`
      }. Please review the changes and merge the pull request if everything looks good.`,
      headers: {
        "X-GitHub-Api-Version": "2022-11-28",
      },
    },
  );

  // Save the PR URL to the database
  // Update the license content and the license id in the database
  const updatedLicenseRequest = await prisma.licenseRequest.update({
    data: {
      license_content: licenseContent,
      license_id: licenseId,
      custom_license_title: customLicenseTitle,
      pull_request_url: pullRequestData.html_url,
    },
    where: {
      id: licenseRequest.id,
    },
  });

  if (!updatedLicenseRequest) {
    throw createError({
      statusCode: 500,
      statusMessage: "license-request-update-failed",
    });
  }

  const existingAnalytics = await prisma.analytics.findFirst({
    where: {
      id: licenseRequest.repository.id,
    },
  });

  if (!existingAnalytics) {
    await prisma.analytics.create({
      data: {
        id: licenseRequest.repository.id,
        license_created: 1,
      },
    });
  }

  if (existingAnalytics?.license_created) {
    await prisma.analytics.update({
      data: {
        license_created: existingAnalytics.license_created + 1,
      },
      where: {
        id: existingAnalytics.id,
      },
    });
  }

  return {
    prUrl: pullRequestData.html_url,
    message: "License request updated successfully",
  };
});<|MERGE_RESOLUTION|>--- conflicted
+++ resolved
@@ -68,11 +68,7 @@
   // Create an octokit app instance
   const app = new App({
     appId: process.env.GH_APP_ID!,
-<<<<<<< HEAD
-    privateKey: process.env.GITHUB_APP_PRIVATE_KEY!,
-=======
-    privateKey: process.env.GH_APP_PRIVATE_KEY.replace(/\\n/g, "\n")!,
->>>>>>> 764f2e1c
+    privateKey: process.env.GH_APP_PRIVATE_KEY?.replace(/\\n/g, "\n") || "",
     oauth: {
       clientId: null as unknown as string,
       clientSecret: null as unknown as string,
