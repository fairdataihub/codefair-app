{
  "name": "codefair",
  "version": "1.0.0",
  "private": true,
  "description": "Checks for License and Citation in a Github repo",
  "author": "slugb0t",
  "license": "MIT",
  "homepage": "https://github.com//",
  "keywords": [
    "probot",
    "github",
    "probot-app"
  ],
  "scripts": {
<<<<<<< HEAD
    "dev": "probot run ./index.js ",
    "start": "node ./main.js",
=======
    "dev-old": "probot run ./index.js ",
    "dev": "nodemon --watch ./index.js --watch .env --watch ./package.json --watch ./utils/* --exec \"run-p dev:smee dev:start\"",
    "start": "node ./main.js",
    "dev:smee": "smee -u https://smee.io/n0NQN1LUpx2kI2T1 -p 3001",
>>>>>>> 31d90d3c
    "dev:start": "node -r dotenv/config ./main.js",
    "build-css": "tailwindcss build -i ./public/assets/css/tailwind.css -o ./public/assets/css/styles.css",
    "watch-css": "npx tailwindcss build -i ./public/assets/css/tailwind.css -o ./public/assets/css/styles.css --watch",
    "build": "npm run build-css",
    "test": "jest"
  },
  "dependencies": {
    "@paralleldrive/cuid2": "^2.2.2",
    "axios": "^1.6.8",
    "humanparser": "^2.7.0",
    "js-yaml": "^4.1.0",
    "mongodb": "^6.5.0",
    "nanoid": "^5.0.7",
    "probot": "12.4.0"
  },
  "type": "module",
  "devDependencies": {
    "autoprefixer": "^10.4.19",
    "jest": "^29.0.0",
    "nodemon": "^3.1.0",
    "npm-run-all": "^4.1.5",
    "postcss": "^8.4.38",
    "smee-client": "^2.0.1",
    "tailwindcss": "^3.4.3"
  },
  "jest": {
    "testEnvironment": "node"
  }
}<|MERGE_RESOLUTION|>--- conflicted
+++ resolved
@@ -12,15 +12,10 @@
     "probot-app"
   ],
   "scripts": {
-<<<<<<< HEAD
-    "dev": "probot run ./index.js ",
-    "start": "node ./main.js",
-=======
     "dev-old": "probot run ./index.js ",
     "dev": "nodemon --watch ./index.js --watch .env --watch ./package.json --watch ./utils/* --exec \"run-p dev:smee dev:start\"",
     "start": "node ./main.js",
     "dev:smee": "smee -u https://smee.io/n0NQN1LUpx2kI2T1 -p 3001",
->>>>>>> 31d90d3c
     "dev:start": "node -r dotenv/config ./main.js",
     "build-css": "tailwindcss build -i ./public/assets/css/tailwind.css -o ./public/assets/css/styles.css",
     "watch-css": "npx tailwindcss build -i ./public/assets/css/tailwind.css -o ./public/assets/css/styles.css --watch",
