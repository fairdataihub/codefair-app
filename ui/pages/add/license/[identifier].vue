<script setup lang="ts">
import sanitizeHtml from "sanitize-html";
import { MdEditor, config } from "md-editor-v3";
import licensesJSON from "@/assets/data/licenses.json";
import TargetBlankExtension from "@/utils/TargetBlankExtension";

config({
  editorConfig: {
    languageUserDefined: {
      "en-US": {
        footer: {
          markdownTotal: "Character Count",
          scrollAuto: "Scroll Auto",
        },
      },
      // toolBarsExclude: ["preview", "fullscreen"],
    },
  },
  markdownItConfig(md) {
    md.use(TargetBlankExtension);
  },
});

definePageMeta({
  middleware: ["protected"],
});

const licenseOptions = licensesJSON.map((option) => ({
  label: option.name,
  value: option.licenseId,
}));

const route = useRoute();

const { identifier } = route.params as { identifier: string };

const githubRepo = ref<string | null>(null);

const licenseId = ref<string | null>(null);
const licenseContent = ref<string>("");
const githubRepo = ref<string | null>(null);

const displayLicenseEditor = ref(false);
const getLicenseLoading = ref(false);
const submitLoading = ref(false);

const { data, error } = await useFetch(`/api/license/${identifier}`, {
  headers: useRequestHeaders(["cookie"]),
});

if (error.value) {
  push.error({
    title: "Failed to fetch license details",
    message: "Please try again later",
  });

  // console.error("Failed to fetch license details:", error.value);

  throw createError(error.value);
}

if (data.value) {
  githubRepo.value = `${data.value.owner}/${data.value.repo}`;
  licenseId.value = data.value.licenseId ?? null;
  licenseContent.value = data.value.licenseContent ?? "";
  githubRepo.value = `${data.value.owner}/${data.value.repo}`;

  if (licenseContent.value) {
    displayLicenseEditor.value = true;
  }
}

const sanitize = (html: string) => sanitizeHtml(html);

const updateLicenseContent = async (value: string) => {
  if (!value) {
    return;
  }

  displayLicenseEditor.value = false;

  const license = licensesJSON.find((item) => item.licenseId === value);

  if (license) {
    getLicenseLoading.value = true;
    const notification = push.promise(
      "Please wait while we fetch the license details...",
    );

    await $fetch(`/api/license/request/${license.licenseId}`, {
      headers: useRequestHeaders(["cookie"]),
    })
      .then((response) => {
        licenseContent.value = response.licenseText;

        notification.resolve({
          title: "License details fetched",
          message: "You can continue editing",
        });

        displayLicenseEditor.value = true;
      })
      .catch((error) => {
        console.error("Failed to fetch license details:", error);
        notification.reject({
          title: "Failed to fetch license details",
          message: "Please try again later",
        });
      })
      .finally(() => {
        getLicenseLoading.value = false;
      });
  }
};

const saveLicenseDraft = async () => {
  submitLoading.value = true;

  const body = {
    licenseId: licenseId.value,
    licenseContent: licenseContent.value,
  };

  await $fetch(`/api/license/${identifier}`, {
    method: "PUT",
    headers: useRequestHeaders(["cookie"]),
    body: JSON.stringify(body),
  })
    .then((_response) => {
      push.success({
        title: "Draft saved",
        message: "You can continue editing now or come back later",
      });
    })
    .catch((error) => {
      console.error("Failed to save license draft:", error);
      push.error({
        title: "Failed to save license draft",
        message: "Please try again later",
      });
    })
    .finally(() => {
      submitLoading.value = false;
    });
};

const saveLicenseAndPush = async () => {
  submitLoading.value = true;

  const body = {
    licenseId: licenseId.value,
    licenseContent: licenseContent.value,
  };

  await $fetch(`/api/license/${identifier}`, {
    method: "POST",
    headers: useRequestHeaders(["cookie"]),
    body: JSON.stringify(body),
  })
    .then((response) => {
      if ("prUrl" in response) {
        push.success({
          title: "License pushed to repository",
          message: "Review the changes in the repository",
        });

        window.open(response.prUrl, "_blank");
      } else {
        push.error({
          title: "Failed to push license to repository",
          message: "Please try again later",
        });
      }
    })
    .catch((error) => {
      console.error("Failed to push license to repository:", error);
      push.error({
        title: "Failed to push license to repository",
        message: "Please try again later",
      });
    })
    .finally(() => {
      submitLoading.value = false;
    });
};
</script>

<template>
  <main class="mx-auto max-w-screen-xl">
    <div class="bg-white p-8">
      <n-flex vertical size="large" class="pb-5">
<<<<<<< HEAD
        <h1 class="text-2xl font-bold">
          Edit LICENSE for
          <NuxtLink
            :to="`https://github.com/${githubRepo}`"
            target="_blank"
            class="text-blue-500 underline transition-all hover:text-blue-600"
          >
            {{ data?.repo }}
          </NuxtLink>
        </h1>

        <div class="border-b border-dashed py-2">
          <p class="text-base">
            You can select a license from the list below and edit further. Once
            you are done, you can save the draft or push the license to the
            repository. If you need help with with deciding which one to pick,
            you can check out
            <NuxtLink
              to="https://choosealicense.com"
              target="_blank"
              class="text-blue-500 underline transition-all hover:text-blue-600"
              >https://choosealicense.com</NuxtLink
            >.
          </p>

          <p class="pt-1 text-sm text-stone-600">
            To make your software reusable a license file is expected at the
            root level of your repository, as recommended in the
            <NuxtLink
              to="https://fair-biors.org/docs/guidelines"
              target="_blank"
              class="text-sm text-blue-400 underline transition-all hover:text-blue-500"
            >
              FAIR-BioRS Guidelines</NuxtLink
            >. It is important to choose your license early since it will affect
            your software's dependencies.
          </p>
        </div>

        <n-form-item
          label="Select a license"
          class="mb-3 mt-5"
          :show-feedback="false"
        >
          <n-select
            v-model:value="licenseId"
            placeholder="MIT License Modern Variant"
            clearable
            size="large"
            filterable
            @update:value="updateLicenseContent"
            :options="licenseOptions"
          />
        </n-form-item>
=======
        <h1 class="text-2xl font-bold">Edit license for: 
          <NuxtLink :to="`https://github.com/${githubRepo}`" target="_blank" class="text-blue-500">
            {{ githubRepo }}
          </NuxtLink>
        </h1>
        <n-text type="secondary" class="mt-2 text-lg">
          To make your software reusable a license file is expected at the root
          level of your repository, as recommended in the FAIR-BioRS Guidelines.
          It is important to choose your license early since it will affect your
          software's dependencies.
        </n-text>

        <n-text type="secondary">
          You can select a license from the list below and edit it in the
          editor. Once you are done, you can save the draft or push the license
          to the repository as a pull request. If you need help with choosing a
          license, you can check out https://choosealicense.com.
        </n-text>

        <n-select
          v-model:value="licenseId"
          placeholder="MIT License Modern Variant"
          clearable
          size="large"
          filterable
          @update:value="updateLicenseContent"
          :options="licenseOptions"
        />

        <!-- help text -->
        <n-text v-if="displayLicenseEditor" class="mt-2">
          Your edits will update the preview on the right side. You can edit the
          license content on the left side using the editor.
        </n-text>
>>>>>>> 4023c232

        <TransitionFade>
          <div v-if="displayLicenseEditor">
            <n-form-item
              label="Edit your license if required:"
              :show-feedback="false"
            >
              <MdEditor
                v-model="licenseContent"
                language="en-US"
                :toolbars-exclude="[
                  'preview',
                  'fullscreen',
                  'save',
                  'pageFullscreen',
                  'github',
                  'catalog',
                ]"
                preview-theme="github"
                :show-code-row-number="true"
                :sanitize="sanitize"
              />
            </n-form-item>
          </div>
        </TransitionFade>
      </n-flex>

      <n-divider />

      <n-flex class="my-4" justify="space-between">
        <n-button
          size="large"
          color="black"
          @click="saveLicenseDraft"
          :loading="submitLoading"
          :disabled="!licenseId || !licenseContent"
        >
          <template #icon>
            <Icon name="material-symbols:save" />
          </template>

          Save draft
        </n-button>

        <n-button
          size="large"
          color="black"
          x
          @click="saveLicenseAndPush"
          :disabled="!licenseId || !licenseContent"
          :loading="submitLoading"
        >
          <template #icon>
            <Icon name="ion:push" />
          </template>
          Save and push license to repository
        </n-button>
      </n-flex>
    </div>
  </main>
</template><|MERGE_RESOLUTION|>--- conflicted
+++ resolved
@@ -189,7 +189,6 @@
   <main class="mx-auto max-w-screen-xl">
     <div class="bg-white p-8">
       <n-flex vertical size="large" class="pb-5">
-<<<<<<< HEAD
         <h1 class="text-2xl font-bold">
           Edit LICENSE for
           <NuxtLink
@@ -244,42 +243,6 @@
             :options="licenseOptions"
           />
         </n-form-item>
-=======
-        <h1 class="text-2xl font-bold">Edit license for: 
-          <NuxtLink :to="`https://github.com/${githubRepo}`" target="_blank" class="text-blue-500">
-            {{ githubRepo }}
-          </NuxtLink>
-        </h1>
-        <n-text type="secondary" class="mt-2 text-lg">
-          To make your software reusable a license file is expected at the root
-          level of your repository, as recommended in the FAIR-BioRS Guidelines.
-          It is important to choose your license early since it will affect your
-          software's dependencies.
-        </n-text>
-
-        <n-text type="secondary">
-          You can select a license from the list below and edit it in the
-          editor. Once you are done, you can save the draft or push the license
-          to the repository as a pull request. If you need help with choosing a
-          license, you can check out https://choosealicense.com.
-        </n-text>
-
-        <n-select
-          v-model:value="licenseId"
-          placeholder="MIT License Modern Variant"
-          clearable
-          size="large"
-          filterable
-          @update:value="updateLicenseContent"
-          :options="licenseOptions"
-        />
-
-        <!-- help text -->
-        <n-text v-if="displayLicenseEditor" class="mt-2">
-          Your edits will update the preview on the right side. You can edit the
-          license content on the left side using the editor.
-        </n-text>
->>>>>>> 4023c232
 
         <TransitionFade>
           <div v-if="displayLicenseEditor">
