--- conflicted
+++ resolved
@@ -206,11 +206,7 @@
 
   migrate-db:
     runs-on: ubuntu-latest
-<<<<<<< HEAD
-    environment: stg
-=======
-    environment: prd
->>>>>>> 2d75c12f
+    environment: prd
     defaults:
       run:
         working-directory: ui
