// import { Lucia } from "lucia";
// import { MongodbAdapter } from "@lucia-auth/adapter-mongodb"
// import { Collection } from "mongodb";
// import clientPromise from "./mongodb"

// const client = await clientPromise;
// await client.connect();

// const db = client.db();
// const User = db.collection("users") as Collection<UserDoc>;
// const Session = db.collection("sessions") as Collection<SessionDoc>;

// const adapter = new MongodbAdapter(Session, User);

// export const lucia = new Lucia(adapter, {
// 	sessionCookie: {
// 		attributes: {
// 			secure: !import.meta.dev
// 		}
// 	},
// 	getUserAttributes: (attributes) => {
// 		return {
// 			// attributes has the type of DatabaseUserAttributes
// 			githubId: attributes.github_id,
// 			username: attributes.username
// 		};
// 	}
// });

// declare module "lucia" {
//     interface Register {
//         Lucia: typeof lucia;
//         DatabaseUserAttributes: DatabaseUserAttributes;
//     }
// }

// interface DatabaseUserAttributes {
//     github_id: number;
//     username: string;
// }

// interface UserDoc {
//     _id: string;
// }

// interface SessionDoc {
//     _id: string;
//     expires_at: Date;
//     user_id: string;
// }

// import { Lucia } from "lucia";
// import { Collection } from "mongodb";
// import { MongodbAdapter } from "@lucia-auth/adapter-mongodb";
// import clientPromise from "./mongodb";
// import { GitHub } from "arctic";

// interface DatabaseUser {
// 	id: string;
// 	username: string;
// 	github_id: number;
// }

// interface UserDoc {
// 	_id: string;
// }

// interface SessionDoc {
// 	_id: string;
// 	expires_at: Date;
// 	user_id: string;
// }

// // import { webcrypto } from "crypto";
// // globalThis.crypto = webcrypto as Crypto;

// const client = await clientPromise;
// await client.connect();

// const db = client.db();
// const User = db.collection("users") as Collection<UserDoc>;
// const Session = db.collection("sessions") as Collection<SessionDoc>;

// const adapter = new MongodbAdapter(Session, User);

// export const lucia = new Lucia(adapter, {
// 	sessionCookie: {
// 		attributes: {
// 			secure: !import.meta.dev
// 		}
// 	},
// 	getUserAttributes: (attributes) => {
// 		return {
// 			username: attributes.username,
// 			githubId: attributes.github_id
// 		};
// 	}
// });

// declare module "lucia" {
// 	interface Register {
// 		Lucia: typeof lucia;
// 		DatabaseUserAttributes: Omit<DatabaseUser, "id">;
// 	}
// }

// // const config = useRuntimeConfig();

// export const github = new GitHub(process.env.GITHUB_CLIENT_ID!, process.env.GITHUB_CLIENT_SECRET!);

import { Lucia } from "lucia";
import { MongodbAdapter } from "@lucia-auth/adapter-mongodb";
import { Collection, MongoClient } from "mongodb";
import { GitHub } from "arctic";
import type { DatabaseUser } from "./mongodb";
// import type { UserDoc, SessionDoc } from "@lucia-auth/adapter-mongodb";

// import type { UserDoc } from "mongodb";

if (!process.env.MONGODB_URI) {
  throw new Error("Please add your Mongo URI to .env.local");
}

// import { webcrypto } from "crypto"; // polyfill for nodejs crypto | can be removed when on node v20

<<<<<<< HEAD
// @ts-expect-error
=======
>>>>>>> 5b66ff70
// globalThis.crypto = webcrypto;

const client = new MongoClient(process.env.MONGODB_URI!);
client.connect();

const db = client.db();
const User = db.collection("user") as Collection<UserDoc>;
const Session = db.collection("session") as Collection<SessionDoc>;
// const User = db.collection("users");
// const Session = db.collection("sessions");

const adapter = new MongodbAdapter(Session, User);

export const lucia = new Lucia(adapter, {
  sessionCookie: {
    attributes: {
      secure: !import.meta.dev,
    },
  },
  getUserAttributes: (attributes) => {
    return {
      username: attributes.username,
      githubId: attributes.github_id,
    };
  },
});

declare module "lucia" {
  interface Register {
    Lucia: typeof lucia;
    DatabaseUserAttributes: Omit<DatabaseUser, "id">;
  }
}
interface UserDoc {
  _id: String;
}

interface SessionDoc {
  _id: String;
  expires_at: Date;
  user_id: String;
}

export const github = new GitHub(
  process.env.GITHUB_CLIENT_ID!,
  process.env.GITHUB_CLIENT_SECRET!,
);<|MERGE_RESOLUTION|>--- conflicted
+++ resolved
@@ -123,10 +123,9 @@
 
 // import { webcrypto } from "crypto"; // polyfill for nodejs crypto | can be removed when on node v20
 
-<<<<<<< HEAD
+
 // @ts-expect-error
-=======
->>>>>>> 5b66ff70
+
 // globalThis.crypto = webcrypto;
 
 const client = new MongoClient(process.env.MONGODB_URI!);
