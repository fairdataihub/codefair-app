import { consola } from "consola";
import {
  applyGitHubIssueToDatabase,
  createId,
  applyLastModifiedTemplate,
} from "../tools/index.js";
import { applyCWLTemplate } from "../../cwl/index.js";
import { applyMetadataTemplate } from "../../metadata/index.js";
import { applyLicenseTemplate } from "../../license/index.js";

const { GITHUB_APP_NAME } = process.env;
const CODEFAIR_DOMAIN = process.env.CODEFAIR_APP_DOMAIN;

/**
 * * Renders the body of the dashboard issue message
 *
 * @param {Object} context - The GitHub context object
 * @param {string} owner - The owner of the repository
 * @param {object} repository  - The repository metadata
 * @param {object} prInfo  - The PR information
 * @param {string} prTitle - The title of the PR
 * @param {string} prNumber - The number of the PR
 * @param {string} prLink - The link to the PR
 * @param {array} commits - The commits that were pushed
 *
 * @returns {string} - The rendered issue message
 */
export async function renderIssues(
  context,
  owner,
  repository,
  emptyRepo,
  subjects,
  prInfo = { title: "", link: "" },
) {
  consola.info("Is repository empty?", emptyRepo);
  if (emptyRepo) {
    consola.success(
      "Applying empty repo template for repository:",
      repository.name,
    );
    let emptyTemplate = `# Check the FAIRness of your software\n\nThis issue is your repository's dashboard for all things FAIR. Keep it open as making and keeping software FAIR is a continuous process that evolves along with the software. You can read the [documentation](https://docs.codefair.io/docs/dashboard.html) to learn more.\n\n> [!WARNING]\n> Currently your repository is empty and will not be checked until content is detected within your repository.\n\n## LICENSE\n\nTo make your software reusable a license file is expected at the root level of your repository, as recommended in the [FAIR-BioRS Guidelines](https://fair-biors.org). Codefair will check for a license file after you add content to your repository.\n\n![License](https://img.shields.io/badge/License_Not_Checked-fbbf24)\n\n## Metadata\n\nTo make your software FAIR a CITATION.cff and codemeta.json metadata files are expected at the root level of your repository, as recommended in the [FAIR-BioRS Guidelines](https://fair-biors.org/docs/guidelines). Codefair will check for these files after a license file is detected.\n\n![Metadata](https://img.shields.io/badge/Metadata_Not_Checked-fbbf24)`;

    emptyTemplate = applyLastModifiedTemplate(emptyTemplate);

    return emptyTemplate;
  }

  let baseTemplate = `# Check the FAIRness of your software\n\nThis issue is your repository's dashboard for all things FAIR. Keep it open as making and keeping software FAIR is a continuous process that evolves along with the software. You can read the [documentation](https://docs.codefair.io/docs/dashboard.html) to learn more.\n\n`;

<<<<<<< HEAD
      url = `${CODEFAIR_DOMAIN}/add/code-metadata/${existingMetadata.identifier}`;
    }
    const metadataBadge = `[![Metadata](https://img.shields.io/badge/Add_Metadata-dc2626.svg)](${url})`;
    baseTemplate += `\n\n## Metadata ❌\n\nTo make your software FAIR, a CITATION.cff and codemeta.json are expected at the root level of your repository, as recommended in the [FAIR-BioRS Guidelines](https://fair-biors.org/docs/guidelines). These files are not found in the repository. If you would like Codefair to add these files, click the "Add metadata" button below to go to our interface for providing metadata and generating these files.\n\n${metadataBadge}`;
=======
  baseTemplate = await applyLicenseTemplate(
    subjects,
    baseTemplate,
    repository,
    owner,
    context,
  );

  // If License PR is open, add the PR number to the dashboard
  if (prInfo.title === "feat: ✨ LICENSE file added") {
    baseTemplate += `\n\nA pull request for the LICENSE file is open. You can view the pull request:\n\n[![License](https://img.shields.io/badge/View_PR-6366f1.svg)](${prInfo.link})`;
>>>>>>> 4a5bd2c9
  }

  baseTemplate = await applyMetadataTemplate(
    subjects,
    baseTemplate,
    repository,
    owner,
    context,
  );

  if (prInfo.title === "feat: ✨ metadata files added") {
    baseTemplate += `\n\nA pull request for the metadata files is open. You can view the pull request:\n\n[![Metadata](https://img.shields.io/badge/View_PR-6366f1.svg)](${prInfo.link})`;
  }

  baseTemplate = await applyCWLTemplate(
    subjects,
    baseTemplate,
    repository,
    owner,
    context,
  );

  baseTemplate = applyLastModifiedTemplate(baseTemplate);

  return baseTemplate;
}

/**
 * * Creates an issue in the repository with the given title and body (Verifies if an issue with the same title exists)
 *
 * @param {object} context - The context of the GitHub Event
 * @param {string} owner - The owner of the repository
 * @param {string} repo - The repository name
 * @param {string} title - The title of the issue
 * @param {string} body - The body of the issue
 */
export async function createIssue(context, owner, repository, title, body) {
  // If issue has been created, create one
  const issue = await context.octokit.issues.listForRepo({
    title,
    creator: `${GITHUB_APP_NAME}[bot]`,
    owner,
    repo: repository.name,
    state: "open",
  });

  if (issue.data.length > 0) {
    // iterate through issues to see if there is an issue with the same title
    let noIssue = false;
    let issueNumber;
    for (let i = 0; i < issue.data.length; i++) {
      if (issue.data[i].title === title) {
        noIssue = true;
        issueNumber = issue.data[i].number;
        break;
      }
    }

    if (!noIssue) {
      consola.info("Creating an issue since no open issue was found");
      // Issue has not been created so we create one
      const response = await context.octokit.issues.create({
        title,
        body,
        owner,
        repo: repository.name,
      });

      await applyGitHubIssueToDatabase(response.data.number, repository.id);
    } else {
      // Update the issue with the new body
      consola.info("Updating existing issue: " + issueNumber);
      await context.octokit.issues.update({
        title,
        body,
        issue_number: issueNumber,
        owner,
        repo: repository.name,
      });

      await applyGitHubIssueToDatabase(issueNumber, repository.id);
    }
  }

<<<<<<< HEAD
  if (!subjects.license) {
    // License was not found
    const metadataBadge = `![Metadata](https://img.shields.io/badge/Metadata_Not_Checked-fbbf24)`;
    baseTemplate += `\n\n## Metadata\n\nTo make your software FAIR a CITATION.cff and codemeta.json metadata files are expected at the root level of your repository, as recommended in the [FAIR-BioRS Guidelines](https://fair-biors.org/docs/guidelines). Codefair will check for these files after a license file is detected.\n\n${metadataBadge}`;
  }
=======
  if (issue.data.length === 0) {
    // Issue has not been created so we create one
    const response = await context.octokit.issues.create({
      title,
      body,
      owner,
      repo: repository.name,
    });
>>>>>>> 4a5bd2c9

    consola.info("Creating an issue since none exist");

    await applyGitHubIssueToDatabase(response.data.number, repository.id);
  }
}

// TODO: Functions below are temporarily being unused (metadata section was combined. Seperate sections might come back though)

/**
 * * Applies the codemeta template to the base template
 *
 * @param {object} subjects - The subjects to check for
 * @param {string} baseTemplate - The base template to add to
 * @param {*} db - The database
 * @param {object} repository - The GitHub repository information
 * @param {string} owner - The owner of the repository
 *
 * @returns {string} - The updated base template
 */
export async function applyCodemetaTemplate(
  subjects,
  baseTemplate,
  db,
  repository,
  owner,
) {
  if (!subjects.codemeta && subjects.license) {
    // License was found but no codemeta.json exists
    const identifier = createId();

    let badgeURL = `${CODEFAIR_DOMAIN}/add/codemeta/${identifier}`;

    const codemetaCollection = db.collection("codeMetadata");
<<<<<<< HEAD
    // console.log(repository);
=======
>>>>>>> 4a5bd2c9
    const existingCodemeta = await codemetaCollection.findOne({
      repositoryId: repository.id,
    });

    if (!existingCodemeta) {
      // Entry does not exist in db, create a new one
      const newDate = Date.now();
      await codemetaCollection.insertOne({
        created_at: newDate,
        identifier,
        open: true,
        owner,
        repo: repository.name,
        repositoryId: repository.id,
        updated_at: newDate,
      });
    } else {
      // Get the identifier of the existing codemeta request
      await codemetaCollection.updateOne(
        { repositoryId: repository.id },
        { $set: { updated_at: Date.now() } },
      );
      badgeURL = `${CODEFAIR_DOMAIN}/add/codemeta/${existingCodemeta.identifier}`;
    }

<<<<<<< HEAD
    const codemetaBadge = `[![Citation](https://img.shields.io/badge/Add_Codemeta-dc2626.svg)](${url})`;
    baseTemplate += `\n\n## codemeta.json\n\nA codemeta.json file was not found in the repository. To make your software reusable a codemeta.json is expected at the root level of your repository, as recommended in the [FAIR-BioRS Guidelines](https://fair-biors.org).\n\n${codemetaBadge}`;
=======
    const codemetaBadge = `[![Citation](https://img.shields.io/badge/Add_Codemeta-dc2626.svg)](${badgeURL})`;
    baseTemplate += `\n\n## codemeta.json\n\nA codemeta.json file was not found in the repository. To make your software reusable a codemetada.json is expected at the root level of your repository.\n\n${codemetaBadge}`;
>>>>>>> 4a5bd2c9
  } else if (subjects.codemeta && subjects.license) {
    // License was found and codemetata.json also exists
    // Then add codemeta section mentioning it will be checked after license is added

    if (!existingLicense) {
      // Entry does not exist in db, create a new one
      const newDate = Date.now();
      await licenseCollection.insertOne({
        created_at: newDate,
        identifier,
        open: true,
        owner,
        repo: repository.name,
        repositoryId: repository.id,
        updated_at: newDate,
      });
    } else {
      // Get the identifier of the existing license request
      // Update the database
      await licenseCollection.updateOne(
        { repositoryId: repository.id },
        { $set: { updated_at: Date.now() } },
      );
      badgeURL = `${CODEFAIR_DOMAIN}/add/license/${existingLicense.identifier}`;
    }
    const codemetaBadge = `[![Citation](https://img.shields.io/badge/Edit_Codemeta-dc2626.svg)](${badgeURL})`;
    baseTemplate += `\n\n## codemeta.json\n\nA codemeta.json file found in the repository.\n\n${codemetaBadge}`;
  } else {
    // codemeta and license does not exist
    const codemetaBadge = `![CodeMeta](https://img.shields.io/badge/Codemeta_Not_Checked-fbbf24)`;
<<<<<<< HEAD
    baseTemplate += `\n\n## codemeta.json\n\nA codemeta.json file will be checked after a license file is added. To make your software reusable a codemeta.json is expected at the root level of your repository, as recommended in the [FAIR-BioRS Guidelines](https://fair-biors.org).\n\n${codemetaBadge}`;
=======
    baseTemplate += `\n\n## codemeta.json\n\nA codemeta.json file will be checked after a license file is added. To make your software reusable a codemetada.json is expected at the root level of your repository.\n\n${codemetaBadge}`;
>>>>>>> 4a5bd2c9
  }

  return baseTemplate;
}

/**
 * * Applies the citation template to the base template
 *
 * @param {object} subjects - The subjects to check for
 * @param {string} baseTemplate - The base template to add to
 * @param {*} db - The database
 * @param {object} repository - The GitHub repository information
 * @param {string} owner - The owner of the repository
 *
 * @returns {string} - The updated base template
 */
export async function applyCitationTemplate(
  subjects,
  baseTemplate,
  db,
  repository,
  owner,
) {
  if (!subjects.citation && subjects.license) {
    // License was found but no citation file was found
    const identifier = createId();

    let badgeURL = `${CODEFAIR_DOMAIN}/add/citation/${identifier}`;
    const citationCollection = db.collection("citationRequests");
    const existingCitation = await citationCollection.findOne({
      repositoryId: repository.id,
    });

    if (!existingCitation) {
      // Entry does not exist in db, create a new one
      const newDate = Date.now();
      await citationCollection.insertOne({
        created_at: newDate,
        identifier,
        open: true,
        owner,
        repo: repository.name,
        repositoryId: repository.id,
        updated_at: newDate,
      });
    } else {
      // Get the identifier of the existing citation request
      await citationCollection.updateOne(
        { repositoryId: repository.id },
        { $set: { updated_at: Date.now() } },
      );
      badgeURL = `${CODEFAIR_DOMAIN}/add/citation/${existingCitation.identifier}`;
    }

    const citationBadge = `[![Citation](https://img.shields.io/badge/Add_Citation-dc2626.svg)](${badgeURL})`;
    baseTemplate += `\n\n## CITATION.cff\n\nA CITATION.cff file was not found in the repository. The [FAIR-BioRS guidelines](https://fair-biors.org/docs/guidelines) suggests to include that file for providing metadata about your software and make it FAIR.\n\n${citationBadge}`;
  } else if (subjects.citation && subjects.license) {
    // Citation file was found and license was found
    const citationBadge = `![Citation](https://img.shields.io/badge/Citation_Added-6366f1.svg)`;
    baseTemplate += `\n\n## CITATION.cff\n\nA CITATION.cff file found in the repository.\n\n${citationBadge}`;
  } else {
    // Citation file was not found and license was not found
    const citationBadge = `![Citation](https://img.shields.io/badge/Citation_Not_Checked-fbbf24)`;
    baseTemplate += `\n\n## CITATION.cff\n\nA CITATION.cff file will be checked after a license file is added. The [FAIR-BioRS guidelines](https://fair-biors.org/docs/guidelines) suggests to include that file for providing metadata about your software and make it FAIR.\n\n${citationBadge}`;
  }

  return baseTemplate;
<<<<<<< HEAD
}

/**
 * * Applies the license template to the base template
 *
 * @param {object} subjects - The subjects to check for
 * @param {string} baseTemplate - The base template to add to
 * @param {*} db - The database
 * @param {object} repository - The GitHub repository information
 * @param {string} owner - The owner of the repository
 *
 * @returns {string} - The updated base template
 */
export async function applyLicenseTemplate(
  subjects,
  baseTemplate,
  db,
  repository,
  owner,
  context,
) {
  if (!subjects.license) {
    const identifier = createId();
    let url = `${CODEFAIR_DOMAIN}/add/license/${identifier}`;
    const licenseCollection = db.collection("licenseRequests");
    const existingLicense = await licenseCollection.findOne({
      repositoryId: repository.id,
    });

    if (!existingLicense) {
      // Entry does not exist in db, create a new one
      const newDate = Date.now();
      await licenseCollection.insertOne({
        created_at: newDate,
        identifier,
        open: true,
        owner,
        repo: repository.name,
        repositoryId: repository.id,
        updated_at: newDate,
      });
    } else {
      // Get the identifier of the existing license request
      // Update the database
      await licenseCollection.updateOne(
        { repositoryId: repository.id },
        { $set: { updated_at: Date.now() } },
      );
      url = `${CODEFAIR_DOMAIN}/add/license/${existingLicense.identifier}`;
      console.log("Existing license request: " + url);
    }
    // No license file found text
    const licenseBadge = `[![License](https://img.shields.io/badge/Add_License-dc2626.svg)](${url})`;
    baseTemplate += `## LICENSE ❌\n\nTo make your software reusable a license file is expected at the root level of your repository, as recommended in the [FAIR-BioRS Guidelines](https://fair-biors.org). If you would like Codefair to add a license file, click the "Add license" button below to go to our interface for selecting and adding a license. You can also add a license file yourself and Codefair will update the the dashboard when it detects it on the main branch.\n\n${licenseBadge}`;
  } else {
    // Get the license identifier
    const licenseRequest = await context.octokit.rest.licenses.getForRepo({
      owner,
      repo: repository.name,
    });

    console.log("license found!");
    let licenseId = licenseRequest.data.license.spdx_id;
    let licenseContent = Buffer.from(
      licenseRequest.data.content,
      "base64",
    ).toString("utf-8");
    if (
      licenseRequest.data.license.spdx_id === "no-license" ||
      licenseRequest.data.license.spdx_id === "NOASSERTION"
    ) {
      licenseId = null;
      licenseContent = null;
    }

    // License file found text
    const identifier = createId();
    let url = `${CODEFAIR_DOMAIN}/add/license/${identifier}`;
    const licenseCollection = db.collection("licenseRequests");
    const existingLicense = await licenseCollection.findOne({
      repositoryId: repository.id,
    });

    if (!existingLicense) {
      // Entry does not exist in db, create a new one
      const newDate = Date.now();
      await licenseCollection.insertOne({
        created_at: newDate,
        identifier,
        licenseContent,
        licenseId,
        open: true,
        owner,
        repo: repository.name,
        repositoryId: repository.id,
        updated_at: newDate,
      });
    } else {
      // Get the identifier of the existing license request
      // Update the database
      await licenseCollection.updateOne(
        { repositoryId: repository.id },
        { $set: { licenseContent, licenseId, updated_at: Date.now() } },
      );
      url = `${CODEFAIR_DOMAIN}/add/license/${existingLicense.identifier}`;
    }
    const licenseBadge = `[![License](https://img.shields.io/badge/Edit_License-0ea5e9.svg)](${url})`;
    baseTemplate += `## LICENSE ✔️\n\nA LICENSE file is found at the root level of the repository.\n\n${licenseBadge}`;
  }

  return baseTemplate;
}

/**
 * * Renders the body of the dashboard issue message
 *
 * @param {string} owner - The owner of the repository
 * @param {object} repository  - The repository
 * @param {*} db  - The database
 * @param {string} prTitle - The title of the PR
 * @param {string} prNumber - The number of the PR
 * @param {string} prLink - The link to the PR
 * @param {array} commits - The commits that were pushed
 *
 * @returns {string} - The rendered issue message
 */
export async function renderIssues(
  context,
  owner,
  repository,
  db,
  emptyRepo,
  prTitle = "",
  prNumber = "",
  prLink = "",
  commits = [],
) {
  if (emptyRepo) {
    console.log("emtpy repo and returning base");
    return `# Check the FAIRness of your software\n\nTThis issue is your repository's dashboard for all things FAIR. Keep it open as making and keeping software FAIR is a continuous process that evolves along with the software. You can read the [documentation](https://docs.codefair.io/docs/dashboard.html) to learn more.\n\n> [!WARNING]\n> Currently your repository is empty and will not be checked until content is detected within your repository.\n\n## LICENSE\n\nTo make your software reusable a license file is expected at the root level of your repository, as recommended in the [FAIR-BioRS Guidelines](https://fair-biors.org). Codefair will check for a license file after you add content to your repository.\n\n![License](https://img.shields.io/badge/License_Not_Checked-fbbf24)\n\n## Metadata\n\nTo make your software FAIR a CITATION.cff and codemeta.json metadata files are expected at the root level of your repository, as recommended in the [FAIR-BioRS Guidelines](https://fair-biors.org/docs/guidelines). Codefair will check for these files after a license file is detected.\n\n![Metadata](https://img.shields.io/badge/Metadata_Not_Checked-fbbf24)`;
  }

  let license = await checkForLicense(context, owner, repository.name);
  let citation = await checkForCitation(context, owner, repository.name);
  let codemeta = await checkForCodeMeta(context, owner, repository.name);

  // Check if any of the commits added a LICENSE, CITATION, or codemeta file
  if (commits.length > 0) {
    for (let i = 0; i < commits.length; i++) {
      if (commits[i].added.includes("LICENSE")) {
        console.log("LICENSE file added with this push");
        license = true;
        continue;
      }
      if (commits[i].added.includes("CITATION.cff")) {
        console.log("CITATION.cff file added with this push");
        citation = true;
        continue;
      }
      if (commits[i].added.includes("codemeta.json")) {
        console.log("codemeta.json file added with this push");
        codemeta = true;
        continue;
      }
    }
  }

  const subjects = {
    citation,
    codemeta,
    license,
  };

  let baseTemplate = `# Check the FAIRness of your software\n\nThis issue is your repository's dashboard for all things FAIR. Keep it open as making and keeping software FAIR is a continuous process that evolves along with the software. You can read the [documentation](https://docs.codefair.io/docs/dashboard.html) to learn more.\n\n`;

  baseTemplate = await applyLicenseTemplate(
    subjects,
    baseTemplate,
    db,
    repository,
    owner,
    context,
  );

  // If License PR is open, add the PR number to the dashboard
  console.log(prTitle);
  if (prTitle === "feat: ✨ LICENSE file added") {
    baseTemplate += `\n\nA pull request for the LICENSE file is open. You can view the pull request:\n\n[![License](https://img.shields.io/badge/View_PR-6366f1.svg)](${prLink})`;
  }

  baseTemplate = await applyMetadataTemplate(
    subjects,
    baseTemplate,
    db,
    repository,
    owner,
    context,
  );

  if (prTitle === "feat: ✨ metadata files added") {
    baseTemplate += `\n\nA pull request for the metadata files is open. You can view the pull request:\n\n[![Metadata](https://img.shields.io/badge/View_PR-6366f1.svg)](${prLink})`;
  }

  return baseTemplate;
}

/**
 * * Creates an issue in the repository with the given title and body (Verifies if an issue with the same title exists)
 *
 * @param {object} context - The context of the GitHub Event
 * @param {string} owner - The owner of the repository
 * @param {string} repo - The repository name
 * @param {string} title - The title of the issue
 * @param {string} body - The body of the issue
 */
export async function createIssue(context, owner, repo, title, body) {
  // If issue has been created, create one
  console.log("gathering issues");
  const issue = await context.octokit.issues.listForRepo({
    title,
    creator: `${GITHUB_APP_NAME}[bot]`,
    owner,
    repo,
    state: "open",
  });

  if (issue.data.length > 0) {
    // iterate through issues to see if there is an issue with the same title
    let noIssue = false;
    let issueNumber;
    for (let i = 0; i < issue.data.length; i++) {
      if (issue.data[i]?.pull_request) {
        continue;
      }

      if (issue.data[i].title === title && issue.data[i].state === "open") {
        noIssue = true;
        issueNumber = issue.data[i].number;
        break;
      }
    }

    if (!noIssue) {
      console.log("Creating an issue since no open issue was found");
      // Issue has not been created so we create one
      await context.octokit.issues.create({
        title,
        body,
        owner,
        repo,
      });
    } else {
      // Update the issue with the new body
      console.log("++++++++++++++++");
      console.log(issue.data);
      // console.log(issue);
      console.log("Updating existing issue: " + issueNumber);
      await context.octokit.issues.update({
        title,
        body,
        issue_number: issueNumber,
        owner,
        repo,
      });
    }
  }

  if (issue.data.length === 0) {
    // Issue has not been created so we create one
    await context.octokit.issues.create({
      title,
      body,
      owner,
      repo,
    });
  }
=======
>>>>>>> 4a5bd2c9
}<|MERGE_RESOLUTION|>--- conflicted
+++ resolved
@@ -18,8 +18,6 @@
  * @param {string} owner - The owner of the repository
  * @param {object} repository  - The repository metadata
  * @param {object} prInfo  - The PR information
- * @param {string} prTitle - The title of the PR
- * @param {string} prNumber - The number of the PR
  * @param {string} prLink - The link to the PR
  * @param {array} commits - The commits that were pushed
  *
@@ -48,12 +46,6 @@
 
   let baseTemplate = `# Check the FAIRness of your software\n\nThis issue is your repository's dashboard for all things FAIR. Keep it open as making and keeping software FAIR is a continuous process that evolves along with the software. You can read the [documentation](https://docs.codefair.io/docs/dashboard.html) to learn more.\n\n`;
 
-<<<<<<< HEAD
-      url = `${CODEFAIR_DOMAIN}/add/code-metadata/${existingMetadata.identifier}`;
-    }
-    const metadataBadge = `[![Metadata](https://img.shields.io/badge/Add_Metadata-dc2626.svg)](${url})`;
-    baseTemplate += `\n\n## Metadata ❌\n\nTo make your software FAIR, a CITATION.cff and codemeta.json are expected at the root level of your repository, as recommended in the [FAIR-BioRS Guidelines](https://fair-biors.org/docs/guidelines). These files are not found in the repository. If you would like Codefair to add these files, click the "Add metadata" button below to go to our interface for providing metadata and generating these files.\n\n${metadataBadge}`;
-=======
   baseTemplate = await applyLicenseTemplate(
     subjects,
     baseTemplate,
@@ -65,7 +57,6 @@
   // If License PR is open, add the PR number to the dashboard
   if (prInfo.title === "feat: ✨ LICENSE file added") {
     baseTemplate += `\n\nA pull request for the LICENSE file is open. You can view the pull request:\n\n[![License](https://img.shields.io/badge/View_PR-6366f1.svg)](${prInfo.link})`;
->>>>>>> 4a5bd2c9
   }
 
   baseTemplate = await applyMetadataTemplate(
@@ -150,13 +141,6 @@
     }
   }
 
-<<<<<<< HEAD
-  if (!subjects.license) {
-    // License was not found
-    const metadataBadge = `![Metadata](https://img.shields.io/badge/Metadata_Not_Checked-fbbf24)`;
-    baseTemplate += `\n\n## Metadata\n\nTo make your software FAIR a CITATION.cff and codemeta.json metadata files are expected at the root level of your repository, as recommended in the [FAIR-BioRS Guidelines](https://fair-biors.org/docs/guidelines). Codefair will check for these files after a license file is detected.\n\n${metadataBadge}`;
-  }
-=======
   if (issue.data.length === 0) {
     // Issue has not been created so we create one
     const response = await context.octokit.issues.create({
@@ -165,7 +149,6 @@
       owner,
       repo: repository.name,
     });
->>>>>>> 4a5bd2c9
 
     consola.info("Creating an issue since none exist");
 
@@ -200,10 +183,6 @@
     let badgeURL = `${CODEFAIR_DOMAIN}/add/codemeta/${identifier}`;
 
     const codemetaCollection = db.collection("codeMetadata");
-<<<<<<< HEAD
-    // console.log(repository);
-=======
->>>>>>> 4a5bd2c9
     const existingCodemeta = await codemetaCollection.findOne({
       repositoryId: repository.id,
     });
@@ -229,13 +208,8 @@
       badgeURL = `${CODEFAIR_DOMAIN}/add/codemeta/${existingCodemeta.identifier}`;
     }
 
-<<<<<<< HEAD
-    const codemetaBadge = `[![Citation](https://img.shields.io/badge/Add_Codemeta-dc2626.svg)](${url})`;
-    baseTemplate += `\n\n## codemeta.json\n\nA codemeta.json file was not found in the repository. To make your software reusable a codemeta.json is expected at the root level of your repository, as recommended in the [FAIR-BioRS Guidelines](https://fair-biors.org).\n\n${codemetaBadge}`;
-=======
     const codemetaBadge = `[![Citation](https://img.shields.io/badge/Add_Codemeta-dc2626.svg)](${badgeURL})`;
     baseTemplate += `\n\n## codemeta.json\n\nA codemeta.json file was not found in the repository. To make your software reusable a codemetada.json is expected at the root level of your repository.\n\n${codemetaBadge}`;
->>>>>>> 4a5bd2c9
   } else if (subjects.codemeta && subjects.license) {
     // License was found and codemetata.json also exists
     // Then add codemeta section mentioning it will be checked after license is added
@@ -266,11 +240,7 @@
   } else {
     // codemeta and license does not exist
     const codemetaBadge = `![CodeMeta](https://img.shields.io/badge/Codemeta_Not_Checked-fbbf24)`;
-<<<<<<< HEAD
-    baseTemplate += `\n\n## codemeta.json\n\nA codemeta.json file will be checked after a license file is added. To make your software reusable a codemeta.json is expected at the root level of your repository, as recommended in the [FAIR-BioRS Guidelines](https://fair-biors.org).\n\n${codemetaBadge}`;
-=======
     baseTemplate += `\n\n## codemeta.json\n\nA codemeta.json file will be checked after a license file is added. To make your software reusable a codemetada.json is expected at the root level of your repository.\n\n${codemetaBadge}`;
->>>>>>> 4a5bd2c9
   }
 
   return baseTemplate;
@@ -338,283 +308,4 @@
   }
 
   return baseTemplate;
-<<<<<<< HEAD
-}
-
-/**
- * * Applies the license template to the base template
- *
- * @param {object} subjects - The subjects to check for
- * @param {string} baseTemplate - The base template to add to
- * @param {*} db - The database
- * @param {object} repository - The GitHub repository information
- * @param {string} owner - The owner of the repository
- *
- * @returns {string} - The updated base template
- */
-export async function applyLicenseTemplate(
-  subjects,
-  baseTemplate,
-  db,
-  repository,
-  owner,
-  context,
-) {
-  if (!subjects.license) {
-    const identifier = createId();
-    let url = `${CODEFAIR_DOMAIN}/add/license/${identifier}`;
-    const licenseCollection = db.collection("licenseRequests");
-    const existingLicense = await licenseCollection.findOne({
-      repositoryId: repository.id,
-    });
-
-    if (!existingLicense) {
-      // Entry does not exist in db, create a new one
-      const newDate = Date.now();
-      await licenseCollection.insertOne({
-        created_at: newDate,
-        identifier,
-        open: true,
-        owner,
-        repo: repository.name,
-        repositoryId: repository.id,
-        updated_at: newDate,
-      });
-    } else {
-      // Get the identifier of the existing license request
-      // Update the database
-      await licenseCollection.updateOne(
-        { repositoryId: repository.id },
-        { $set: { updated_at: Date.now() } },
-      );
-      url = `${CODEFAIR_DOMAIN}/add/license/${existingLicense.identifier}`;
-      console.log("Existing license request: " + url);
-    }
-    // No license file found text
-    const licenseBadge = `[![License](https://img.shields.io/badge/Add_License-dc2626.svg)](${url})`;
-    baseTemplate += `## LICENSE ❌\n\nTo make your software reusable a license file is expected at the root level of your repository, as recommended in the [FAIR-BioRS Guidelines](https://fair-biors.org). If you would like Codefair to add a license file, click the "Add license" button below to go to our interface for selecting and adding a license. You can also add a license file yourself and Codefair will update the the dashboard when it detects it on the main branch.\n\n${licenseBadge}`;
-  } else {
-    // Get the license identifier
-    const licenseRequest = await context.octokit.rest.licenses.getForRepo({
-      owner,
-      repo: repository.name,
-    });
-
-    console.log("license found!");
-    let licenseId = licenseRequest.data.license.spdx_id;
-    let licenseContent = Buffer.from(
-      licenseRequest.data.content,
-      "base64",
-    ).toString("utf-8");
-    if (
-      licenseRequest.data.license.spdx_id === "no-license" ||
-      licenseRequest.data.license.spdx_id === "NOASSERTION"
-    ) {
-      licenseId = null;
-      licenseContent = null;
-    }
-
-    // License file found text
-    const identifier = createId();
-    let url = `${CODEFAIR_DOMAIN}/add/license/${identifier}`;
-    const licenseCollection = db.collection("licenseRequests");
-    const existingLicense = await licenseCollection.findOne({
-      repositoryId: repository.id,
-    });
-
-    if (!existingLicense) {
-      // Entry does not exist in db, create a new one
-      const newDate = Date.now();
-      await licenseCollection.insertOne({
-        created_at: newDate,
-        identifier,
-        licenseContent,
-        licenseId,
-        open: true,
-        owner,
-        repo: repository.name,
-        repositoryId: repository.id,
-        updated_at: newDate,
-      });
-    } else {
-      // Get the identifier of the existing license request
-      // Update the database
-      await licenseCollection.updateOne(
-        { repositoryId: repository.id },
-        { $set: { licenseContent, licenseId, updated_at: Date.now() } },
-      );
-      url = `${CODEFAIR_DOMAIN}/add/license/${existingLicense.identifier}`;
-    }
-    const licenseBadge = `[![License](https://img.shields.io/badge/Edit_License-0ea5e9.svg)](${url})`;
-    baseTemplate += `## LICENSE ✔️\n\nA LICENSE file is found at the root level of the repository.\n\n${licenseBadge}`;
-  }
-
-  return baseTemplate;
-}
-
-/**
- * * Renders the body of the dashboard issue message
- *
- * @param {string} owner - The owner of the repository
- * @param {object} repository  - The repository
- * @param {*} db  - The database
- * @param {string} prTitle - The title of the PR
- * @param {string} prNumber - The number of the PR
- * @param {string} prLink - The link to the PR
- * @param {array} commits - The commits that were pushed
- *
- * @returns {string} - The rendered issue message
- */
-export async function renderIssues(
-  context,
-  owner,
-  repository,
-  db,
-  emptyRepo,
-  prTitle = "",
-  prNumber = "",
-  prLink = "",
-  commits = [],
-) {
-  if (emptyRepo) {
-    console.log("emtpy repo and returning base");
-    return `# Check the FAIRness of your software\n\nTThis issue is your repository's dashboard for all things FAIR. Keep it open as making and keeping software FAIR is a continuous process that evolves along with the software. You can read the [documentation](https://docs.codefair.io/docs/dashboard.html) to learn more.\n\n> [!WARNING]\n> Currently your repository is empty and will not be checked until content is detected within your repository.\n\n## LICENSE\n\nTo make your software reusable a license file is expected at the root level of your repository, as recommended in the [FAIR-BioRS Guidelines](https://fair-biors.org). Codefair will check for a license file after you add content to your repository.\n\n![License](https://img.shields.io/badge/License_Not_Checked-fbbf24)\n\n## Metadata\n\nTo make your software FAIR a CITATION.cff and codemeta.json metadata files are expected at the root level of your repository, as recommended in the [FAIR-BioRS Guidelines](https://fair-biors.org/docs/guidelines). Codefair will check for these files after a license file is detected.\n\n![Metadata](https://img.shields.io/badge/Metadata_Not_Checked-fbbf24)`;
-  }
-
-  let license = await checkForLicense(context, owner, repository.name);
-  let citation = await checkForCitation(context, owner, repository.name);
-  let codemeta = await checkForCodeMeta(context, owner, repository.name);
-
-  // Check if any of the commits added a LICENSE, CITATION, or codemeta file
-  if (commits.length > 0) {
-    for (let i = 0; i < commits.length; i++) {
-      if (commits[i].added.includes("LICENSE")) {
-        console.log("LICENSE file added with this push");
-        license = true;
-        continue;
-      }
-      if (commits[i].added.includes("CITATION.cff")) {
-        console.log("CITATION.cff file added with this push");
-        citation = true;
-        continue;
-      }
-      if (commits[i].added.includes("codemeta.json")) {
-        console.log("codemeta.json file added with this push");
-        codemeta = true;
-        continue;
-      }
-    }
-  }
-
-  const subjects = {
-    citation,
-    codemeta,
-    license,
-  };
-
-  let baseTemplate = `# Check the FAIRness of your software\n\nThis issue is your repository's dashboard for all things FAIR. Keep it open as making and keeping software FAIR is a continuous process that evolves along with the software. You can read the [documentation](https://docs.codefair.io/docs/dashboard.html) to learn more.\n\n`;
-
-  baseTemplate = await applyLicenseTemplate(
-    subjects,
-    baseTemplate,
-    db,
-    repository,
-    owner,
-    context,
-  );
-
-  // If License PR is open, add the PR number to the dashboard
-  console.log(prTitle);
-  if (prTitle === "feat: ✨ LICENSE file added") {
-    baseTemplate += `\n\nA pull request for the LICENSE file is open. You can view the pull request:\n\n[![License](https://img.shields.io/badge/View_PR-6366f1.svg)](${prLink})`;
-  }
-
-  baseTemplate = await applyMetadataTemplate(
-    subjects,
-    baseTemplate,
-    db,
-    repository,
-    owner,
-    context,
-  );
-
-  if (prTitle === "feat: ✨ metadata files added") {
-    baseTemplate += `\n\nA pull request for the metadata files is open. You can view the pull request:\n\n[![Metadata](https://img.shields.io/badge/View_PR-6366f1.svg)](${prLink})`;
-  }
-
-  return baseTemplate;
-}
-
-/**
- * * Creates an issue in the repository with the given title and body (Verifies if an issue with the same title exists)
- *
- * @param {object} context - The context of the GitHub Event
- * @param {string} owner - The owner of the repository
- * @param {string} repo - The repository name
- * @param {string} title - The title of the issue
- * @param {string} body - The body of the issue
- */
-export async function createIssue(context, owner, repo, title, body) {
-  // If issue has been created, create one
-  console.log("gathering issues");
-  const issue = await context.octokit.issues.listForRepo({
-    title,
-    creator: `${GITHUB_APP_NAME}[bot]`,
-    owner,
-    repo,
-    state: "open",
-  });
-
-  if (issue.data.length > 0) {
-    // iterate through issues to see if there is an issue with the same title
-    let noIssue = false;
-    let issueNumber;
-    for (let i = 0; i < issue.data.length; i++) {
-      if (issue.data[i]?.pull_request) {
-        continue;
-      }
-
-      if (issue.data[i].title === title && issue.data[i].state === "open") {
-        noIssue = true;
-        issueNumber = issue.data[i].number;
-        break;
-      }
-    }
-
-    if (!noIssue) {
-      console.log("Creating an issue since no open issue was found");
-      // Issue has not been created so we create one
-      await context.octokit.issues.create({
-        title,
-        body,
-        owner,
-        repo,
-      });
-    } else {
-      // Update the issue with the new body
-      console.log("++++++++++++++++");
-      console.log(issue.data);
-      // console.log(issue);
-      console.log("Updating existing issue: " + issueNumber);
-      await context.octokit.issues.update({
-        title,
-        body,
-        issue_number: issueNumber,
-        owner,
-        repo,
-      });
-    }
-  }
-
-  if (issue.data.length === 0) {
-    // Issue has not been created so we create one
-    await context.octokit.issues.create({
-      title,
-      body,
-      owner,
-      repo,
-    });
-  }
-=======
->>>>>>> 4a5bd2c9
 }