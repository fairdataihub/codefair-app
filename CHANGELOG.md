--- conflicted
+++ resolved
@@ -5,7 +5,7 @@
 The format is based on [Keep a Changelog](http://keepachangelog.com/en/1.0.0/)
 and this project adheres to [Semantic Versioning](http://semver.org/spec/v2.0.0.html).
 
-<<<<<<< HEAD
+
 ## v.2.0.1 - 2024-09-03
 
 ### Identifier
@@ -26,8 +26,7 @@
 
 - Removed references to the action key in the database as it was not being used.
 
-=======
->>>>>>> 3ac9ee4a
+
 ## v.2.0.0 - 2024-08-29
 
 ### Identifier
