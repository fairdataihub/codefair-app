/**
 * @fileoverview Utility functions for the bot
 */
import { init } from "@paralleldrive/cuid2";
import human from "humanparser";

<<<<<<< HEAD
=======
/**
 * * Create a unique identifier for database entries
 */
export const createId = init({
  fingerprint: "a-custom-host-fingerprint",
  length: 10,
  random: Math.random,
});

>>>>>>> 31d90d3c
/**
 * * Verify that the required environment variables are set
 *
 * @param {string} varName - The name of the environment variable to check
 */
export function checkEnvVariable(varName) {
  if (!process.env[varName]) {
    console.error(`Please set the ${varName} environment variable`);
    process.exit(1);
  }
}

/**
 * * Get the default branch of the repository
 *
 * @param {object} context - The GitHub context object
 * @param {string} owner - The owner of the repository
 * @param {string} repo - The name of the repository
 * @returns {string} - The default branch of the repository
 */
export async function getDefaultBranch(context, owner, repo) {
  let defaultBranch;

  try {
    defaultBranch = await context.octokit.repos.getBranch({
      branch: context.payload.repository.default_branch,
      owner,
      repo,
    });

    return defaultBranch;
  } catch (error) {
    console.log("Error getting the default branch");
    console.log(error);
  }
}

/**
 * * Check if the issue already exists in the repository
 *
 * @param {object} context - The GitHub context object
 * @param {string} owner - The owner of the repository
 * @param {string} repo - The name of the repository
 * @param {string} title - The title of the issue
 *
 * @returns {boolean} - Returns true if the issue already exists, false otherwise
 */
export async function verifyFirstIssue(context, owner, repo, title) {
  // If there is an issue that has been created by the bot, (either opened or closed) don't create another issue
  const issues = await context.octokit.issues.listForRepo({
    creator: `${GITHUB_APP_NAME}[bot]`,
    owner,
    repo,
    state: "all",
  });

  if (issues.data.length > 0) {
    // iterate through issues to see if there is an issue with the same title
    let noIssue = false;
    for (let i = 0; i < issues.data.length; i++) {
      if (issues.data[i].title === title) {
        console.log("Issue already exists, will not recreate");
        noIssue = true;
        break;
      }
    }

    if (!noIssue) {
      return false;
    } else {
      return true;
    }
  }
}

/**
 * * Close an open issue with the specified title
 *
 * @param {object} context - The GitHub context object
 * @param {string} owner - The owner of the repository
 * @param {string} repo - The name of the repository
 * @param {string} title - The title of the issue to close
 */
export async function closeOpenIssue(context, owner, repo, title) {
  // Check if issue is open and close it
  const issue = await context.octokit.issues.listForRepo({
    title,
    creator: `${GITHUB_APP_NAME}[bot]`,
    owner,
    repo,
    state: "open",
  });

  if (issue.data.length > 0) {
    // If title if issue is found, close the issue
    for (let i = 0; i < issue.data.length; i++) {
      if (issue.data[i].title === title) {
        await context.octokit.issues.update({
          issue_number: issue.data[i].number,
          owner,
          repo,
          state: "closed",
        });
      }
    }
  }
}

/**
 * * Gathers contributors of the repository and parses the user information
 *
 * @param {object} context - The GitHub context object
 * @param {string} owner - The owner of the repository
 * @param {string} repo - The name of the repository
 * @param {string} fileType - The type of file to gather information for (CITATION.cff or codemeta.json)
 * @param {boolean} role - Whether to include the role of the contributor
 *
 * @returns {array} - An array of objects containing the information for the authors of the repository
 */
export async function gatherRepoAuthors(context, owner, repo, fileType) {
  // Get the list of contributors from the repo
  const contributors = await context.octokit.repos.listContributors({
    owner,
    repo,
  });

  // Get user information for each contributors
  const userInfo = await Promise.all(
    contributors.data.map(async (contributor) => {
      return await context.octokit.users.getByUsername({
        username: contributor.login,
      });
    }),
  );

  const parsedAuthors = [];
  if (userInfo.length > 0) {
    for (const author of userInfo) {
      // Skip bots
      if (author.data.type === "Bot") {
        continue;
      }

      const parsedNames = human.parseName(author.data.name);
      const authorObj = {
        orcid: "",
        roles: [],
        uri: "",
      };

      if (author.data.company && fileType === "citation") {
        authorObj.affiliation = author.data.company;
      }

      if (author.data.company && fileType === "codemeta") {
        authorObj.affiliation = {
          name: author.data.company,
          "@type": "Organization",
        };
      }

      if (parsedNames.firstName) {
        authorObj.givenName = parsedNames.firstName;
      }
      if (parsedNames.lastName) {
        authorObj.familyName = parsedNames.lastName;
      }
      if (author.data.email) {
        authorObj.email = author.data.email;
      }
      parsedAuthors.push(authorObj);
    }
  }

  return parsedAuthors;
}

/**
 * * Gather the programming languages used in the repository
 *
 * @param {object} context - The GitHub context object
 * @param {string} owner - The owner of the repository
 * @param {string} repo - The name of the repository
 *
 * @returns {array} - An array of strings containing the programming languages used in the repository
 */
export async function gatherLanguagesUsed(context, owner, repo) {
  // Get the programming languages used in the repo
  const languages = await context.octokit.repos.listLanguages({
    owner,
    repo,
  });

  // Parse the data for languages used
  let languagesUsed = [];
  if (Object.keys(languages.data).length !== 0) {
    languagesUsed = Object.keys(languages.data);
  }

  return languagesUsed;
}

/**
 * * Gather the DOI from the README of the repository
 *
 * @param {object} context - The GitHub context object
 * @param {string} owner - The owner of the repository
 * @param {string} repoName - The name of the repository
 *
 * @returns {array} - An array containing a boolean and the DOI if found, [true, doi] or [false, ""]
 */
export async function getDOI(context, owner, repoName) {
  try {
    const readme = await context.octokit.repos.getContent({
      owner,
      repo: repoName,
    });

    const readmeContent = Buffer.from(readme.data.content, "base64").toString(
      "utf-8",
    );
    const doiRegex = /10.\d{4,9}\/[-._;()/:A-Z0-9]+/i;
    const doi = doiRegex.exec(readmeContent);

    if (doi) {
      return [true, doi[0]];
    }
  } catch (error) {
    return [false, ""];
  }
<<<<<<< HEAD
=======
}

export async function verifyRepoName(dbRepoName, repoName, owner) {
  console.log("Verifying repository name...");
  console.log(`DB Repo Name: ${dbRepoName}`);
  console.log(`Repo Name: ${repoName}`);
  if (dbRepoName !== repoName) {
    console.log(
      `Repository name for ${owner} has changed from ${dbRepoName} to ${repoName}`,
    );

    // Check if the installation is already in the database
    await installationCollection.updateOne(
      { installationId, repositoryId: repository },
      {
        $set: {
          owner,
          repo: repoName,
        },
      },
    );
  }
>>>>>>> 31d90d3c
}<|MERGE_RESOLUTION|>--- conflicted
+++ resolved
@@ -4,8 +4,6 @@
 import { init } from "@paralleldrive/cuid2";
 import human from "humanparser";
 
-<<<<<<< HEAD
-=======
 /**
  * * Create a unique identifier for database entries
  */
@@ -15,7 +13,6 @@
   random: Math.random,
 });
 
->>>>>>> 31d90d3c
 /**
  * * Verify that the required environment variables are set
  *
@@ -246,8 +243,6 @@
   } catch (error) {
     return [false, ""];
   }
-<<<<<<< HEAD
-=======
 }
 
 export async function verifyRepoName(dbRepoName, repoName, owner) {
@@ -270,5 +265,4 @@
       },
     );
   }
->>>>>>> 31d90d3c
 }