--- conflicted
+++ resolved
@@ -19,11 +19,8 @@
 
 const botNotInstalled = ref(false);
 const cwlValidationRerunRequestLoading = ref(false);
-<<<<<<< HEAD
 const displayMetadataValidationResults = ref(false);
-=======
 const showModal = ref(false);
->>>>>>> 115533f6
 
 const renderIcon = (icon: string) => {
   return () => {
@@ -84,11 +81,10 @@
   }
 }
 
-<<<<<<< HEAD
 if ((data.value?.codeMetadataRequest?.codemetaStatus === "invalid" || data.value?.codeMetadataRequest?.citationStatus === "invalid") && (data.value?.codeMetadataRequest?.containsCodemeta || data.value?.codeMetadataRequest?.containsCitation)) {
   displayMetadataValidationResults.value = true;
 }
-=======
+
 const hideConfirmation = () => {
   showModal.value = false;
 };
@@ -96,7 +92,6 @@
 const showConfirmation = () => {
   showModal.value = true;
 };
->>>>>>> 115533f6
 
 const rerunCwlValidation = async () => {
   cwlValidationRerunRequestLoading.value = true;
@@ -245,10 +240,6 @@
         </template>
 
         <template #header-extra>
-<<<<<<< HEAD
-          <div v-if="data?.licenseRequest?.containsLicense" class="flex flex-wrap space-x-2 items-center">
-            <n-tag v-if="data?.licenseRequest?.licenseStatus === 'valid'" type="success">
-=======
           <div
             v-if="data?.licenseRequest?.containsLicense"
             class="flex flex-wrap items-center space-x-2"
@@ -257,7 +248,6 @@
               v-if="data?.licenseRequest?.licenseStatus === 'valid'"
               type="success"
             >
->>>>>>> 115533f6
               <template #icon>
                 <Icon name="icon-park-solid:check-one" size="16" />
               </template>
@@ -332,16 +322,6 @@
         </template>
 
         <template #header-extra>
-<<<<<<< HEAD
-          <n-flex v-if="
-            data?.licenseRequest?.containsLicense &&
-            data?.codeMetadataRequest?.containsMetadata
-          " class="align-middle items-center">
-            <n-tag v-if="data?.codeMetadataRequest?.containsCitation" :type="data?.codeMetadataRequest?.citationStatus === 'valid'
-                ? 'success'
-                : 'error'
-              ">
-=======
           <n-flex
             v-if="
               data?.licenseRequest?.containsLicense &&
@@ -357,7 +337,6 @@
                   : 'error'
               "
             >
->>>>>>> 115533f6
               <template #icon>
                 <Icon :name="data?.codeMetadataRequest?.citationStatus === 'valid'
                     ? 'icon-park-solid:check-one'
@@ -410,75 +389,10 @@
           </n-alert>
 
           <div v-else>
-<<<<<<< HEAD
             <p class="w-full">
               The code metadata for the repository is shown here. This includes the number of files, the number of lines
               of code, and the number of commits.
             </p>
-=======
-            <n-collapse default-expanded-names="code-metadata-validation">
-              <n-collapse-item
-                title="codemeta.json validation"
-                name="code-metadata-validation"
-              >
-                <n-alert
-                  v-if="!data?.codeMetadataRequest?.containsMetadata"
-                  type="info"
-                  class="w-full"
-                >
-                  There is no code metadata in this repository.
-                </n-alert>
-
-                <n-alert
-                  v-else-if="data?.codeMetadataRequest?.containsMetadata"
-                  :type="
-                    data?.codeMetadataRequest?.codemetaStatus === 'valid'
-                      ? 'success'
-                      : 'error'
-                  "
-                  class="max-h-40 w-full overflow-y-auto"
-                >
-                  <span
-                    v-if="data?.codeMetadataRequest?.codemetaValidationMessage"
-                    class="max-h-40 overflow-y-auto"
-                  >
-                    {{ data?.codeMetadataRequest?.codemetaValidationMessage }}
-                  </span>
-                  <span v-else>
-                    The codemeta.json file has not been validated yet.
-                  </span>
-                </n-alert>
-              </n-collapse-item>
-
-              <n-collapse-item
-                title="CITATION.CFF validation"
-                name="citation-cff"
-              >
-                <n-alert
-                  v-if="data?.codeMetadataRequest?.containsCitation"
-                  :type="
-                    data?.codeMetadataRequest?.citationStatus === 'valid'
-                      ? 'success'
-                      : 'error'
-                  "
-                  class="max-h-40 w-full overflow-y-auto"
-                >
-                  <span
-                    v-if="data?.codeMetadataRequest?.citationValidationMessage"
-                  >
-                    {{ data?.codeMetadataRequest?.citationValidationMessage }}
-                  </span>
-                  <span v-else>
-                    The CITATION.cff file has not been validated yet.
-                  </span>
-                </n-alert>
-
-                <n-alert v-else type="info" class="w-full">
-                  There is no CITATION.cff in this repository.
-                </n-alert>
-              </n-collapse-item>
-            </n-collapse>
->>>>>>> 115533f6
           </div>
         </template>
 
