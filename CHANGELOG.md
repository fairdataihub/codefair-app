# Change Log

All notable changes the Codefair App will be documented in this file.

The format is based on [Keep a Changelog](http://keepachangelog.com/en/1.0.0/)
and this project adheres to [Semantic Versioning](http://semver.org/spec/v2.0.0.html).

<<<<<<< HEAD
## v.3.1.0 - 11-05-2024

### Added

- Enhance logging by adding more informative messages and removing redundant logs.
- Added NuxtLinks to external resources in the Codefair description
- Modified the GitHub issue button layout
- Improved error handling when publishing to Zenodo
- Improved handling of 'no-license' and 'NOASSERTION' cases in the SPDX license detection

### Fixed

- Patched issue with PR link not being replaced correctly in the Metadata section of the FAIR Compliance Dashboard Issue
- Stop updating the date for "first released date" in the existing codemeta.json file
- Fixed spacing between the "Open a GitHub issue" and icon in the home page.

=======
>>>>>>> be319089
## v.3.0.0 - 2024-10-17

### Added

- A new workflow has been implemented to streamline the integration of the GitHub release process with Zenodo archiving. This enhancement ensures that metadata is updated prior to each GitHub release, allowing for a more accurate and up-to-date archived version of the repository on Zenodo. This change simplifies the release process and enhances the accessibility of our project's data.

## v.2.0.1 - 2024-09-03

### Identifier

https://doi.org/10.5281/zenodo.13651177

### Added

- Added a migration script to update the database for users who may try to access the dashboard before the v2.0.0 bot has ran on all their repositories.
- Added badges to the CWL card on the dashboard to show the overall status of the CWL validations.

### Fixed

- Fixed a bug where the bot would updated the overall status of the CWL validation on the database.
- Link generator for Codefair repository settings was fixed to correctly generate the link for a user or repository.

### Removed

- Removed references to the action key in the database as it was not being used.


## v.2.0.0 - 2024-08-29

### Identifier

https://doi.org/10.5281/zenodo.13544387

### Added

- Full CWL Validation to entire repositories and an user interface to view the validation reports.
- UI Dashboard has been added for beta testing. The dashboard will provide a central location of the repositories being managed by Codefair. Users will have the ability to update their FAIR compliance items along with rerunning CWL validations and/or enture FAIR compliance checks.
- Single instance database was created for the bot to remove the need for the database to be passed as a parameter in most of the bot functions.
- An action queue was created for users who install Codefair to a large number of repositories in one installation. This will prevent an organization/user account from being spammed with alerts on issues being opened for each repository. The action queue will require 5 actions on said repository before the bot will begin to open a Fair Compliance Dashboard issue.

### Changed

- Workflow on the bot has been optimzed to reduce the number of database calls and improving the overall performance/readability of the bot.
- File restructuring was done on the bot to improve maintainability and readability.
- Logging has been updated on the bot side to use Consola for better tracking of bot errors and runtime details.

### Removed

- Mention of the FAIR-BioRS Guidelines have been removed to prevent users from thinking Codefair is solely for biomedical research software.

## v1.0.0 - 2024-08-26

### Identifier

https://doi.org/10.5281/zenodo.13376617

### Added

- First release with license file and metadata files generating features<|MERGE_RESOLUTION|>--- conflicted
+++ resolved
@@ -5,7 +5,7 @@
 The format is based on [Keep a Changelog](http://keepachangelog.com/en/1.0.0/)
 and this project adheres to [Semantic Versioning](http://semver.org/spec/v2.0.0.html).
 
-<<<<<<< HEAD
+
 ## v.3.1.0 - 11-05-2024
 
 ### Added
@@ -22,8 +22,6 @@
 - Stop updating the date for "first released date" in the existing codemeta.json file
 - Fixed spacing between the "Open a GitHub issue" and icon in the home page.
 
-=======
->>>>>>> be319089
 ## v.3.0.0 - 2024-10-17
 
 ### Added
