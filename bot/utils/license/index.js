--- conflicted
+++ resolved
@@ -1,5 +1,3 @@
-<<<<<<< HEAD
-=======
 /**
  * @fileoverview This file contains utility functions for the license bot
  */
@@ -12,7 +10,6 @@
  * @param {string} repo - The name of the repository
  * @returns {boolean} - Returns true if a license is found in the repository, false otherwise
  */
->>>>>>> 31d90d3c
 export async function checkForLicense(context, owner, repo) {
   console.log("checking for license");
   try {
@@ -30,8 +27,7 @@
   }
 }
 
-<<<<<<< HEAD
-=======
+
 /**
  * * Create a new license file in the repository
  * 
@@ -40,7 +36,6 @@
  * @param {string} repo - The name of the repository
  * @param {string} license - The license identifier
  */
->>>>>>> 31d90d3c
 export async function createLicense(context, owner, repo, license) {
   // Verify there is no PR open already for the LICENSE file
   const openPR = await context.octokit.pulls.list({
